#include "Basic/Location.h"
#include "Basic/SourceCode.h"
#include "Basic/SourceConverter.h"
<<<<<<< HEAD

#include "clang/Lex/Lexer.h"
=======
#include "Support/FileSystem.h"
#include "clang/Basic/SourceManager.h"
#include "llvm/ADT/StringExtras.h"
>>>>>>> 5a7915d4

namespace clice {

/// @brief Iterates over Unicode codepoints in a UTF-8 encoded string and invokes a callback for
/// each codepoint.
///
/// Processes the input UTF-8 string, calculating the length of each Unicode codepoint in both
/// UTF-8 (bytes) and UTF-16 (code units), and passes these lengths to the callback.
/// Iteration stops early if the callback returns `false`.
///
/// ASCII characters are treated as 1-byte UTF-8 codepoints with a UTF-16 length of 1.
/// Non-ASCII characters are processed based on their leading byte to determine UTF-8 length:
/// - Valid lengths are 2 to 4 bytes.
/// - Astral codepoints (UTF-8 length of 4) have a UTF-16 length of 2 code units.
/// Invalid UTF-8 sequences are treated as single-byte ASCII characters.
///
/// Returns `false` if the callback stops the iteration.
template <typename Callback>
static bool iterateCodepoints(llvm::StringRef content, const Callback& callback) {
    // Iterate over the input string, processing each codepoint.
    for(size_t index = 0; index < content.size();) {
        unsigned char c = static_cast<unsigned char>(content[index]);

        // Handle ASCII characters (1-byte UTF-8, 1-code-unit UTF-16).
        if(!(c & 0x80)) [[likely]] {
            if(!callback(1, 1)) {
                return true;
            }

            ++index;
            continue;
        }

        // Determine the length of the codepoint in UTF-8 by counting the leading 1s.
        size_t length = llvm::countl_one(c);

        // Validate UTF-8 encoding: length must be between 2 and 4.
        if(length < 2 || length > 4) [[unlikely]] {
            assert(false && "Invalid UTF-8 sequence");

            // Treat the byte as an ASCII character.
            if(!callback(1, 1)) {
                return true;
            }

            ++index;
            continue;
        }

        // Advance the index by the length of the current UTF-8 codepoint.
        index += length;

        // Calculate the UTF-16 length: astral codepoints (4-byte UTF-8) take 2 code units.
        if(!callback(length, length == 4 ? 2 : 1)) {
            return true;
        }
    }

    return false;
}

std::size_t SourceConverter::remeasure(llvm::StringRef content) const {
    if(kind == proto::PositionEncodingKind::UTF8) {
        return content.size();
    }

    if(kind == proto::PositionEncodingKind::UTF16) {
        std::size_t length = 0;
        iterateCodepoints(content, [&](size_t, size_t utf16Length) {
            length += utf16Length;
            return true;
        });
        return length;
    }

    if(kind == proto::PositionEncodingKind::UTF32) {
        std::size_t length = 0;
        iterateCodepoints(content, [&](size_t, size_t) {
            length += 1;
            return true;
        });
        return length;
    }

    std::unreachable();
}

proto::Position SourceConverter::toPosition(llvm::StringRef content, std::uint32_t offset) const {
    assert(offset <= content.size() && "Offset is out of range");
    proto::Position position = {0, 0};

    std::uint32_t line = 0;
    std::uint32_t column = 0;
    for(std::uint32_t i = 0; i < offset; i++) {
        auto c = content[i];
        if(c == '\n') {
            line += 1;
            column = 0;
        } else {
            column += 1;
        }
    }

    /// Line doesn't need to be adjusted.
    position.line = line;

    /// Column needs to be adjusted based on the encoding.
    if(column > 0) {
        auto word = content.substr(offset - column, column);
        position.character = remeasure(word);
    }

    return position;
}

proto::Position SourceConverter::toPosition(clang::SourceLocation location,
                                            const clang::SourceManager& SM) const {
    assert(location.isValid() && location.isFileID() &&
           "SourceLocation must be valid and not a macro location");
    auto [fid, offset] = SM.getDecomposedSpellingLoc(location);
    auto content = getFileContent(SM, fid);
    return toPosition(content, offset);
}

proto::Range SourceConverter::toRange(clang::SourceRange range,
                                      const clang::SourceManager& SM) const {
    auto [begin, end] = range;
    assert(begin.isValid() && end.isValid() && "Invalid SourceRange");
    assert(begin.isFileID() && end.isFileID() && "SourceRange must be FileID");

    auto [fileID, offset] = SM.getDecomposedSpellingLoc(end);
    auto content = getFileContent(SM, fileID);
    return {
        toPosition(begin, SM),
        toPosition(content, offset + getTokenLength(SM, end)),
    };
}

proto::Range SourceConverter::toRange(LocalSourceRange range, llvm::StringRef content) const {
    return {
        .start = toPosition(content, range.begin),
        .end = toPosition(content, range.end),
    };
}

LocalSourceRange SourceConverter::toLocalRange(clang::SourceRange range,
                                               const clang::SourceManager& SM) const {
    return {
        .begin = SM.getDecomposedLoc(range.getBegin()).second,
        .end = SM.getDecomposedLoc(range.getEnd()).second,
    };
}

std::uint32_t SourceConverter::toOffset(llvm::StringRef content, proto::Position position) const {
    std::uint32_t offset = 0;
    for(auto i = 0; i < position.line; i++) {
        auto pos = content.find('\n');
        assert(pos != llvm::StringRef::npos && "Line value is out of range");

        offset += pos + 1;
        content = content.substr(pos + 1);
    }

    /// Drop the content after the line.
    content = content.take_until([](char c) { return c == '\n'; });
    assert(position.character <= content.size() && "Character value is out of range");

    if(kind == proto::PositionEncodingKind::UTF8) {
        offset += position.character;
        return offset;
    }

    if(kind == proto::PositionEncodingKind::UTF16) {
        iterateCodepoints(content, [&](size_t utf8Length, size_t utf16Length) {
            assert(position.character >= utf16Length && "Character value is out of range");
            position.character -= utf16Length;
            offset += utf8Length;
            return position.character != 0;
        });
        return offset;
    }

    if(kind == proto::PositionEncodingKind::UTF32) {
        iterateCodepoints(content, [&](size_t utf8Length, size_t) {
            assert(position.character >= 1 && "Character value is out of range");
            position.character -= 1;
            offset += utf8Length;
            return position.character != 0;
        });
        return offset;
    }

    std::unreachable();
}

proto::Range SourceConverter::toRange(clang::SourceRange range,
                                      const clang::SourceManager& SM) const {
    /// FIXME:
    /// The language option should be a member of SourceConverter and be initialized by the
    /// server for whole project? Or store the language option in the ASTInfo?.

    // https://zh.cppreference.com/w/cpp/keyword
    clang::LangOptions cxx20Option;
    cxx20Option.CPlusPlus20 = 1;
    auto len = clang::Lexer::MeasureTokenLength(range.getEnd(), SM, cxx20Option);
    return {
        .start = toPosition(range.getBegin(), SM),
        .end = toPosition(range.getEnd().getLocWithOffset(len), SM),
    };
}

namespace {

/// decodes a string according to percent-encoding, e.g., "a%20b" -> "a b".
static std::string decodePercent(llvm::StringRef content) {
    std::string result;
    result.reserve(content.size());

    for(auto iter = content.begin(), send = content.end(); iter != send; ++iter) {
        auto c = *iter;
        if(c == '%' && iter + 2 < send) {
            auto m = *(iter + 1);
            auto n = *(iter + 2);
            if(llvm::isHexDigit(m) && llvm::isHexDigit(n)) {
                result += llvm::hexFromNibbles(m, n);
                iter += 2;
                continue;
            }
        }
        result += c;
    }
    return result;
}

}  // namespace

proto::DocumentUri SourceConverter::toURI(llvm::StringRef fspath) {
    if(!path::is_absolute(fspath))
        std::terminate();

    llvm::SmallString<128> path("file://");
#if defined(_WIN32)
    path.append("/");
#endif

    for(auto c: fspath) {
        if(c == '\\') {
            path.push_back('/');
        } else if(std::isalnum(c) || c == '-' || c == '_' || c == '.' || c == '/') {
            path.push_back(c);
        } else {
            path.push_back('%');
            path.push_back(llvm::hexdigit(c >> 4));
            path.push_back(llvm::hexdigit(c & 0xF));
        }
    }

    /// TODO:
    /// use `sourceMap` to replace prefix with mapped path.
    // for(const auto& [prefix, newPrefix]: sourceMap) {
    //     if(fspath.starts_with(prefix)) {
    //         path.append(newPrefix); // todo: newPrefix.end_with('/') ???
    //         path.append(fspath.substr(prefix.size()));
    //         break;
    //     }
    // }

    return path.str().str();
};

std::string SourceConverter::toPath(llvm::StringRef uri) {
    llvm::StringRef cloned = uri;

#if defined(_WIN32)
    if(cloned.starts_with("file:///")) {
        cloned = cloned.drop_front(8);
    } else {
        std::terminate();
    }
#elif defined(__unix__)
    if(cloned.starts_with("file://")) {
        cloned = cloned.drop_front(7);
    } else {
        std::terminate();
    }
#else
#error "Unsupported platform"
#endif

    auto decoded = decodePercent(cloned);

    llvm::SmallString<128> result;
    if(auto err = fs::real_path(decoded, result)) {
        print("Failed to get real path: {}, Input is {}\n", err.message(), decoded);
        std::terminate();
    }

    return result.str().str();
}

}  // namespace clice<|MERGE_RESOLUTION|>--- conflicted
+++ resolved
@@ -1,14 +1,9 @@
 #include "Basic/Location.h"
 #include "Basic/SourceCode.h"
 #include "Basic/SourceConverter.h"
-<<<<<<< HEAD
-
-#include "clang/Lex/Lexer.h"
-=======
 #include "Support/FileSystem.h"
 #include "clang/Basic/SourceManager.h"
 #include "llvm/ADT/StringExtras.h"
->>>>>>> 5a7915d4
 
 namespace clice {
 
@@ -204,22 +199,6 @@
     std::unreachable();
 }
 
-proto::Range SourceConverter::toRange(clang::SourceRange range,
-                                      const clang::SourceManager& SM) const {
-    /// FIXME:
-    /// The language option should be a member of SourceConverter and be initialized by the
-    /// server for whole project? Or store the language option in the ASTInfo?.
-
-    // https://zh.cppreference.com/w/cpp/keyword
-    clang::LangOptions cxx20Option;
-    cxx20Option.CPlusPlus20 = 1;
-    auto len = clang::Lexer::MeasureTokenLength(range.getEnd(), SM, cxx20Option);
-    return {
-        .start = toPosition(range.getBegin(), SM),
-        .end = toPosition(range.getEnd().getLocWithOffset(len), SM),
-    };
-}
-
 namespace {
 
 /// decodes a string according to percent-encoding, e.g., "a%20b" -> "a b".
