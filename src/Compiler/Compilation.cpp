#include "CompilationUnitImpl.h"
#include "Compiler/Command.h"
#include "Compiler/Compilation.h"
#include "Compiler/Diagnostic.h"
#include "Compiler/Tidy.h"
#include "Compiler/Utility.h"
#include "clang/Lex/PreprocessorOptions.h"
#include "clang/Frontend/TextDiagnosticPrinter.h"
#include "clang/Frontend/MultiplexConsumer.h"

#include "TidyImpl.h"

namespace clice {

namespace {

/// A wrapper ast consumer, so that we can cancel the ast parse
class ProxyASTConsumer final : public clang::MultiplexConsumer {
public:
    ProxyASTConsumer(std::unique_ptr<clang::ASTConsumer> consumer,
                     clang::CompilerInstance& instance,
                     std::vector<clang::Decl*>* top_level_decls,
                     std::shared_ptr<std::atomic_bool> stop) :
        clang::MultiplexConsumer(std::move(consumer)), instance(instance),
        src_mgr(instance.getSourceManager()), top_level_decls(top_level_decls), stop(stop) {}

    void collect_decl(clang::Decl* decl) {
        auto location = decl->getLocation();
        if(location.isInvalid()) {
            return;
        }

        location = src_mgr.getExpansionLoc(location);
        auto fid = src_mgr.getFileID(location);
        if(fid == src_mgr.getPreambleFileID() || fid == src_mgr.getMainFileID()) {
            top_level_decls->push_back(decl);
        }
    }

    auto HandleTopLevelDecl(clang::DeclGroupRef group) -> bool final {
        if(top_level_decls) {
            if(group.isDeclGroup()) {
                for(auto decl: group) {
                    collect_decl(decl);
                }
            } else {
                collect_decl(group.getSingleDecl());
            }
        }

        /// TODO: check atomic variable after the parse of each declaration
        /// may result in performance issue, benchmark in the future.
        if(stop && stop->load()) {
            return false;
        }

        return clang::MultiplexConsumer::HandleTopLevelDecl(group);
    }

private:
    clang::CompilerInstance& instance;
    clang::SourceManager& src_mgr;

    /// Non-nullptr if we need collect the top level declarations.
    std::vector<clang::Decl*>* top_level_decls;

    std::shared_ptr<std::atomic_bool> stop;
};

class ProxyAction final : public clang::WrapperFrontendAction {
public:
    ProxyAction(std::unique_ptr<clang::FrontendAction> action,
                std::vector<clang::Decl*>* top_level_decls,
                std::shared_ptr<std::atomic_bool> stop) :
        clang::WrapperFrontendAction(std::move(action)), top_level_decls(top_level_decls),
        stop(std::move(stop)) {}

    auto CreateASTConsumer(clang::CompilerInstance& instance, llvm::StringRef file)
        -> std::unique_ptr<clang::ASTConsumer> final {
        return std::make_unique<ProxyASTConsumer>(
            WrapperFrontendAction::CreateASTConsumer(instance, file),
            instance,
            top_level_decls,
            std::move(stop));
    }

    /// Make this public.
    using clang::WrapperFrontendAction::EndSourceFile;

private:
    std::vector<clang::Decl*>* top_level_decls;
    std::shared_ptr<std::atomic_bool> stop;
};

/// create a `clang::CompilerInvocation` for compilation, it set and reset
/// all necessary arguments and flags for clice compilation.
auto create_invocation(CompilationParams& params,
                       llvm::IntrusiveRefCntPtr<clang::DiagnosticsEngine>& diagnostic_engine)
    -> std::unique_ptr<clang::CompilerInvocation> {

    /// Create clang invocation.
    clang::CreateInvocationOptions options = {
        .Diags = diagnostic_engine,
        .VFS = params.vfs,

        /// Avoid replacing -include with -include-pch, also
        /// see https://github.com/clangd/clangd/issues/856.
        .ProbePrecompiled = false,
    };

    auto invocation = clang::createInvocation(params.arguments, options);
    if(!invocation) {
        return nullptr;
    }

    auto& pp_opts = invocation->getPreprocessorOpts();
    assert(!pp_opts.RetainRemappedFileBuffers && "RetainRemappedFileBuffers should be false");

    for(auto& [file, buffer]: params.buffers) {
        pp_opts.addRemappedFile(file, buffer.release());
    }
    params.buffers.clear();

    auto [pch, bound] = params.pch;
    pp_opts.ImplicitPCHInclude = std::move(pch);
    if(bound != 0) {
        pp_opts.PrecompiledPreambleBytes = {bound, false};
    }

    // We don't want to write comment locations into PCM. They are racy and slow
    // to read back. We rely on dynamic index for the comments instead.
    pp_opts.WriteCommentListToPCH = false;

    auto& header_search_opts = invocation->getHeaderSearchOpts();
    for(auto& [name, path]: params.pcms) {
        header_search_opts.PrebuiltModuleFiles.try_emplace(name.str(), std::move(path));
    }

    auto& front_opts = invocation->getFrontendOpts();
    front_opts.DisableFree = false;

    clang::LangOptions& langOpts = invocation->getLangOpts();
    langOpts.CommentOpts.ParseAllComments = true;
    langOpts.RetainCommentsFromSystemHeaders = true;

    return invocation;
}

/// Do nothing before or after compile state.
constexpr static auto no_hook = [](auto& /*ignore*/) {
};

template <typename Action,
          typename BeforeExecute = decltype(no_hook),
          typename AfterExecute = decltype(no_hook)>
CompilationResult run_clang(CompilationParams& params,
                            const BeforeExecute& before_execute = no_hook,
                            const AfterExecute& after_execute = no_hook) {
    namespace chrono = std::chrono;
    auto build_at = chrono::system_clock::now().time_since_epoch();
    auto build_start = chrono::steady_clock::now().time_since_epoch();

    auto diagnostics =
        params.diagnostics ? params.diagnostics : std::make_shared<std::vector<Diagnostic>>();
    auto diagnostic_collector = Diagnostic::create(diagnostics);
    auto diagnostic_engine =
        clang::CompilerInstance::createDiagnostics(*params.vfs,
                                                   new clang::DiagnosticOptions(),
                                                   diagnostic_collector);

    auto invocation = create_invocation(params, diagnostic_engine);
    if(!invocation) {
        return std::unexpected("Fail to create compilation invocation!");
    }

    auto instance = std::make_unique<clang::CompilerInstance>();
    instance->setInvocation(std::move(invocation));
    instance->setDiagnostics(diagnostic_engine.get());

    if(auto remapping = clang::createVFSFromCompilerInvocation(instance->getInvocation(),
                                                               instance->getDiagnostics(),
                                                               params.vfs)) {
        instance->createFileManager(std::move(remapping));
    }

    if(!instance->createTarget()) {
        return std::unexpected("Fail to create target!");
    }

    /// Adjust the compiler instance, for example, set preamble or modules.
    before_execute(*instance);

    /// Frontend information ...
    std::vector<clang::Decl*> top_level_decls;
    llvm::DenseMap<clang::FileID, Directive> directives;
    std::optional<clang::syntax::TokenCollector> token_collector;

    auto action = std::make_unique<ProxyAction>(
        std::make_unique<Action>(),
        /// We only collect top level declarations for parse main file.
        (params.clang_tidy || params.kind == CompilationUnit::Content) ? &top_level_decls : nullptr,
        params.stop);

    if(!action->BeginSourceFile(*instance, instance->getFrontendOpts().Inputs[0])) {
        return std::unexpected("Fail to begin source file");
    }

    auto& pp = instance->getPreprocessor();
    /// FIXME: include-fixer, etc?

    /// Setup clang-tidy
    std::unique_ptr<tidy::ClangTidyChecker> checker;
    if(params.clang_tidy) {
        tidy::TidyParams params;
        checker = tidy::configure(*instance, params);
        diagnostic_collector->checker = checker.get();
    }

    /// `BeginSourceFile` may create new preprocessor, so all operations related to preprocessor
    /// should be done after `BeginSourceFile`.
    Directive::attach(pp, directives);

    /// It is not necessary to collect tokens if we are running code completion.
    /// And in fact will cause assertion failure.
    if(!instance->hasCodeCompletionConsumer()) {
        token_collector.emplace(pp);
    }

    if(auto error = action->Execute()) {
        return std::unexpected(std::format("Failed to execute action, because {} ", error));
    }

    /// If the output file is not empty, it represents that we are
    /// generating a PCH or PCM. If error occurs, the AST must be
    /// invalid to some extent, serialization of such AST may result
    /// in crash frequently. So forbidden it here and return as error.
    if(!instance->getFrontendOpts().OutputFile.empty() &&
       instance->getDiagnostics().hasErrorOccurred()) {
        action->EndSourceFile();
        return std::unexpected("Fail to build PCH or PCM, error occurs in compilation.");
    }

    /// Check whether the compilation is canceled, if so we think
    /// it is an error.
    if(params.stop && params.stop->load()) {
        action->EndSourceFile();
        return std::unexpected("Compilation is canceled.");
    }

    std::optional<clang::syntax::TokenBuffer> token_buffer;
    if(token_collector) {
        token_buffer = std::move(*token_collector).consume();
    }

    // Must be called before EndSourceFile because the ast context can be destroyed later.
    if(checker) {
        auto clangd_top_level_decls = top_level_decls;
        std::erase_if(clangd_top_level_decls,
                      [](auto decl) { return !is_clangd_top_level_decl(decl); });
        // AST traversals should exclude the preamble, to avoid performance cliffs.
        // TODO: is it okay to affect the unit-level traversal scope here?
        instance->getASTContext().setTraversalScope(clangd_top_level_decls);
        checker->finder.matchAST(instance->getASTContext());
    }

    /// XXX: This is messy: clang-tidy checks flush some diagnostics at EOF.
    /// However Action->EndSourceFile() would destroy the ASTContext!
    /// So just inform the preprocessor of EOF, while keeping everything alive.
    pp.EndSourceFile();

    /// FIXME: getDependencies currently return ArrayRef<std::string>, which actually results in
    /// extra copy. It would be great to avoid this copy.

    std::optional<TemplateResolver> resolver;
    if(instance->hasSema()) {
        resolver.emplace(instance->getSema());
    }

<<<<<<< HEAD
    if(checker) {
        /// Avoid dangling pointer.
        diagnostic_collector->checker = nullptr;
    }
=======
    auto build_end = chrono::steady_clock::now().time_since_epoch();
>>>>>>> a10908d3

    auto impl = new CompilationUnit::Impl{
        .interested = instance->getSourceManager().getMainFileID(),
        .src_mgr = instance->getSourceManager(),
        .action = std::move(action),
        .instance = std::move(instance),
        .resolver = std::move(resolver),
        .buffer = std::move(token_buffer),
        .directives = std::move(directives),
        .path_cache = llvm::DenseMap<clang::FileID, llvm::StringRef>(),
        .symbol_hash_cache = llvm::DenseMap<const void*, std::uint64_t>(),
        .diagnostics = diagnostics,
        .top_level_decls = std::move(top_level_decls),
        .build_at = chrono::duration_cast<chrono::milliseconds>(build_at),
        .build_duration = chrono::duration_cast<chrono::milliseconds>(build_end - build_start),
    };

    CompilationUnit unit(params.kind, impl);
    after_execute(unit);
    return unit;
}

}  // namespace

CompilationResult preprocess(CompilationParams& params) {
    return run_clang<clang::PreprocessOnlyAction>(params);
}

CompilationResult compile(CompilationParams& params) {
    return run_clang<clang::SyntaxOnlyAction>(params);
}

CompilationResult compile(CompilationParams& params, PCHInfo& out) {
    assert(!params.output_file.empty() && "PCH file path cannot be empty");

    /// Record the begin time of PCH building.
    auto now = std::chrono::system_clock::now().time_since_epoch();
    out.mtime = std::chrono::duration_cast<std::chrono::milliseconds>(now).count();

    return run_clang<clang::GeneratePCHAction>(
        params,
        [&](clang::CompilerInstance& instance) {
            /// Set options to generate PCH.
            instance.getFrontendOpts().OutputFile = params.output_file.str();
            instance.getFrontendOpts().ProgramAction = clang::frontend::GeneratePCH;
            instance.getPreprocessorOpts().GeneratePreamble = true;

            // We don't want to write comment locations into PCH. They are racy and slow
            // to read back. We rely on dynamic index for the comments instead.
            instance.getPreprocessorOpts().WriteCommentListToPCH = false;

            instance.getLangOpts().CompilingPCH = true;
        },
        [&](CompilationUnit& unit) {
            out.path = params.output_file.str();
            out.preamble = unit.interested_content();
            out.deps = unit.deps();
            out.arguments = params.arguments;
        });
}

CompilationResult compile(CompilationParams& params, PCMInfo& out) {
    assert(!params.output_file.empty() && "PCM file path cannot be empty");

    return run_clang<clang::GenerateReducedModuleInterfaceAction>(
        params,
        [&](clang::CompilerInstance& instance) {
            /// Set options to generate PCH.
            instance.getFrontendOpts().OutputFile = params.output_file.str();
            instance.getFrontendOpts().ProgramAction =
                clang::frontend::GenerateReducedModuleInterface;

            out.srcPath = instance.getFrontendOpts().Inputs[0].getFile();
        },
        [&](CompilationUnit& unit) {
            out.path = params.output_file.str();

            for(auto& [name, path]: params.pcms) {
                out.mods.emplace_back(name);
            }
        });
}

CompilationResult complete(CompilationParams& params, clang::CodeCompleteConsumer* consumer) {
    auto& [file, offset] = params.completion;

    /// The location of clang is 1-1 based.
    std::uint32_t line = 1;
    std::uint32_t column = 1;

    /// FIXME:
    assert(params.buffers.size() == 1);
    llvm::StringRef content = params.buffers.begin()->second->getBuffer();

    for(auto c: content.substr(0, offset)) {
        if(c == '\n') {
            line += 1;
            column = 1;
            continue;
        }
        column += 1;
    }

    return run_clang<clang::SyntaxOnlyAction>(params, [&](clang::CompilerInstance& instance) {
        /// Set options to run code completion.
        instance.getFrontendOpts().CodeCompletionAt.FileName = std::move(file);
        instance.getFrontendOpts().CodeCompletionAt.Line = line;
        instance.getFrontendOpts().CodeCompletionAt.Column = column;
        instance.setCodeCompletionConsumer(consumer);
    });
}

}  // namespace clice<|MERGE_RESOLUTION|>--- conflicted
+++ resolved
@@ -276,14 +276,12 @@
         resolver.emplace(instance->getSema());
     }
 
-<<<<<<< HEAD
     if(checker) {
         /// Avoid dangling pointer.
         diagnostic_collector->checker = nullptr;
     }
-=======
+
     auto build_end = chrono::steady_clock::now().time_since_epoch();
->>>>>>> a10908d3
 
     auto impl = new CompilationUnit::Impl{
         .interested = instance->getSourceManager().getMainFileID(),
