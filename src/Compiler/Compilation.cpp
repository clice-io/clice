
#include "TidyImpl.h"

#include "AST/Utility.h"
#include "CompilationUnitImpl.h"
#include "Compiler/Command.h"
#include "Compiler/Compilation.h"
#include "Compiler/Diagnostic.h"
#include "Compiler/Tidy.h"
#include "clang/Lex/PreprocessorOptions.h"
#include "clang/Frontend/TextDiagnosticPrinter.h"
#include "clang/Frontend/MultiplexConsumer.h"

namespace clice {

namespace {

/// A wrapper ast consumer, so that we can cancel the ast parse
class ProxyASTConsumer final : public clang::MultiplexConsumer {
public:
    ProxyASTConsumer(std::unique_ptr<clang::ASTConsumer> consumer,
                     clang::CompilerInstance& instance,
                     std::vector<clang::Decl*>* top_level_decls,
                     std::shared_ptr<std::atomic_bool> stop) :
        clang::MultiplexConsumer(std::move(consumer)), instance(instance),
        src_mgr(instance.getSourceManager()), top_level_decls(top_level_decls), stop(stop) {}

    void collect_decl(clang::Decl* decl) {
        if(!(ast::is_inside_main_file(decl->getLocation(), src_mgr))) {
            return;
        }

        if(const clang::NamedDecl* named_decl = dyn_cast<clang::NamedDecl>(decl)) {
            if(ast::is_implicit_template_instantiation(named_decl)) {
                return;
            }
        }

        top_level_decls->push_back(decl);
    }

    auto HandleTopLevelDecl(clang::DeclGroupRef group) -> bool final {
        if(top_level_decls) {
            if(group.isDeclGroup()) {
                for(auto decl: group) {
                    collect_decl(decl);
                }
            } else {
                collect_decl(group.getSingleDecl());
            }
        }

        /// TODO: check atomic variable after the parse of each declaration
        /// may result in performance issue, benchmark in the future.
        if(stop && stop->load()) {
            return false;
        }

        return clang::MultiplexConsumer::HandleTopLevelDecl(group);
    }

private:
    clang::CompilerInstance& instance;
    clang::SourceManager& src_mgr;

    /// Non-nullptr if we need collect the top level declarations.
    std::vector<clang::Decl*>* top_level_decls;

    std::shared_ptr<std::atomic_bool> stop;
};

class ProxyAction final : public clang::WrapperFrontendAction {
public:
    ProxyAction(std::unique_ptr<clang::FrontendAction> action,
                std::vector<clang::Decl*>* top_level_decls,
                std::shared_ptr<std::atomic_bool> stop) :
        clang::WrapperFrontendAction(std::move(action)), top_level_decls(top_level_decls),
        stop(std::move(stop)) {}

    auto CreateASTConsumer(clang::CompilerInstance& instance, llvm::StringRef file)
        -> std::unique_ptr<clang::ASTConsumer> final {
        return std::make_unique<ProxyASTConsumer>(
            WrapperFrontendAction::CreateASTConsumer(instance, file),
            instance,
            top_level_decls,
            std::move(stop));
    }

    /// Make this public.
    using clang::WrapperFrontendAction::EndSourceFile;

private:
    std::vector<clang::Decl*>* top_level_decls;
    std::shared_ptr<std::atomic_bool> stop;
};

/// create a `clang::CompilerInvocation` for compilation, it set and reset
/// all necessary arguments and flags for clice compilation.
auto create_invocation(CompilationParams& params,
                       llvm::IntrusiveRefCntPtr<clang::DiagnosticsEngine>& diagnostic_engine)
    -> std::unique_ptr<clang::CompilerInvocation> {

    /// Create clang invocation.
    clang::CreateInvocationOptions options = {
        .Diags = diagnostic_engine,
        .VFS = params.vfs,

        /// Avoid replacing -include with -include-pch, also
        /// see https://github.com/clangd/clangd/issues/856.
        .ProbePrecompiled = false,
    };

    auto invocation = clang::createInvocation(params.arguments, options);
    if(!invocation) {
        return nullptr;
    }

    auto& pp_opts = invocation->getPreprocessorOpts();
    assert(!pp_opts.RetainRemappedFileBuffers && "RetainRemappedFileBuffers should be false");

    for(auto& [file, buffer]: params.buffers) {
        pp_opts.addRemappedFile(file, buffer.release());
    }
    params.buffers.clear();

    auto [pch, bound] = params.pch;
    pp_opts.ImplicitPCHInclude = std::move(pch);
    if(bound != 0) {
        pp_opts.PrecompiledPreambleBytes = {bound, false};
    }

    // We don't want to write comment locations into PCM. They are racy and slow
    // to read back. We rely on dynamic index for the comments instead.
    pp_opts.WriteCommentListToPCH = false;

    auto& header_search_opts = invocation->getHeaderSearchOpts();
    for(auto& [name, path]: params.pcms) {
        header_search_opts.PrebuiltModuleFiles.try_emplace(name.str(), std::move(path));
    }

    auto& front_opts = invocation->getFrontendOpts();
    front_opts.DisableFree = false;

    clang::LangOptions& lang_opts = invocation->getLangOpts();
    lang_opts.CommentOpts.ParseAllComments = true;
    lang_opts.RetainCommentsFromSystemHeaders = true;

    return invocation;
}

/// Do nothing before or after compile state.
constexpr static auto no_hook = [](auto& /*ignore*/) {
};

template <typename Action,
          typename BeforeExecute = decltype(no_hook),
          typename AfterExecute = decltype(no_hook)>
CompilationResult run_clang(CompilationParams& params,
                            const BeforeExecute& before_execute = no_hook,
                            const AfterExecute& after_execute = no_hook) {
    namespace chrono = std::chrono;
    auto build_at = chrono::system_clock::now().time_since_epoch();
    auto build_start = chrono::steady_clock::now().time_since_epoch();

    auto diagnostics =
        params.diagnostics ? params.diagnostics : std::make_shared<std::vector<Diagnostic>>();
<<<<<<< HEAD
    std::unique_ptr<clang::DiagnosticConsumer> diagnostic_consumer{Diagnostic::create(diagnostics)};

    /// Temporary diagnostic engine, only used for command line parsing.
    /// For compilation, we need to create a new diagnostic engine. See also
    /// https://github.com/llvm/llvm-project/pull/139584#issuecomment-2920704282.
    clang::DiagnosticOptions options;
    auto diagnostic_engine = clang::CompilerInstance::createDiagnostics(*params.vfs,
                                                                        options,
                                                                        diagnostic_consumer.get(),
                                                                        false);
=======
    auto diagnostic_collector = Diagnostic::create(diagnostics);
    auto diagnostic_engine =
        clang::CompilerInstance::createDiagnostics(*params.vfs,
                                                   new clang::DiagnosticOptions(),
                                                   diagnostic_collector);
>>>>>>> 3b1e3794

    auto invocation = create_invocation(params, diagnostic_engine);
    if(!invocation) {
        return std::unexpected("Fail to create compilation invocation!");
    }

    auto instance = std::make_unique<clang::CompilerInstance>(std::move(invocation));
    instance->createDiagnostics(*params.vfs, diagnostic_consumer.release(), true);

    if(auto remapping = clang::createVFSFromCompilerInvocation(instance->getInvocation(),
                                                               instance->getDiagnostics(),
                                                               params.vfs)) {
        instance->createFileManager(std::move(remapping));
    }

    if(!instance->createTarget()) {
        return std::unexpected("Fail to create target!");
    }

    /// Adjust the compiler instance, for example, set preamble or modules.
    before_execute(*instance);

    /// Frontend information ...
    std::vector<clang::Decl*> top_level_decls;
    llvm::DenseMap<clang::FileID, Directive> directives;
    std::optional<clang::syntax::TokenCollector> token_collector;

    auto action = std::make_unique<ProxyAction>(
        std::make_unique<Action>(),
        /// We only collect top level declarations for parse main file.
        (params.clang_tidy || params.kind == CompilationUnit::Content) ? &top_level_decls : nullptr,
        params.stop);

    if(!action->BeginSourceFile(*instance, instance->getFrontendOpts().Inputs[0])) {
        return std::unexpected("Fail to begin source file");
    }

    auto& pp = instance->getPreprocessor();
    /// FIXME: include-fixer, etc?

    /// Setup clang-tidy
    std::unique_ptr<tidy::ClangTidyChecker> checker;
    if(params.clang_tidy) {
        tidy::TidyParams tidy_params;
        checker = tidy::configure(*instance, tidy_params);
        diagnostic_collector->checker = checker.get();
    }

    /// `BeginSourceFile` may create new preprocessor, so all operations related to preprocessor
    /// should be done after `BeginSourceFile`.
    Directive::attach(pp, directives);

    /// It is not necessary to collect tokens if we are running code completion.
    /// And in fact will cause assertion failure.
    if(!instance->hasCodeCompletionConsumer()) {
        token_collector.emplace(pp);
    }

    if(auto error = action->Execute()) {
        return std::unexpected(std::format("Failed to execute action, because {} ", error));
    }

    /// If the output file is not empty, it represents that we are
    /// generating a PCH or PCM. If error occurs, the AST must be
    /// invalid to some extent, serialization of such AST may result
    /// in crash frequently. So forbidden it here and return as error.
    if(!instance->getFrontendOpts().OutputFile.empty() &&
       instance->getDiagnostics().hasErrorOccurred()) {
        action->EndSourceFile();
        return std::unexpected("Fail to build PCH or PCM, error occurs in compilation.");
    }

    /// Check whether the compilation is canceled, if so we think
    /// it is an error.
    if(params.stop && params.stop->load()) {
        action->EndSourceFile();
        return std::unexpected("Compilation is canceled.");
    }

    std::optional<clang::syntax::TokenBuffer> token_buffer;
    if(token_collector) {
        token_buffer = std::move(*token_collector).consume();
    }

    // Must be called before EndSourceFile because the ast context can be destroyed later.
    if(checker) {
        // AST traversals should exclude the preamble, to avoid performance cliffs.
        // TODO: is it okay to affect the unit-level traversal scope here?
        instance->getASTContext().setTraversalScope(top_level_decls);
        checker->finder.matchAST(instance->getASTContext());
    }

    /// XXX: This is messy: clang-tidy checks flush some diagnostics at EOF.
    /// However Action->EndSourceFile() would destroy the ASTContext!
    /// So just inform the preprocessor of EOF, while keeping everything alive.
    pp.EndSourceFile();

    /// FIXME: getDependencies currently return ArrayRef<std::string>, which actually results in
    /// extra copy. It would be great to avoid this copy.

    std::optional<TemplateResolver> resolver;
    if(instance->hasSema()) {
        resolver.emplace(instance->getSema());
    }

    if(checker) {
        /// Avoid dangling pointer.
        diagnostic_collector->checker = nullptr;
    }

    auto build_end = chrono::steady_clock::now().time_since_epoch();

    auto impl = new CompilationUnit::Impl{
        .interested = instance->getSourceManager().getMainFileID(),
        .src_mgr = instance->getSourceManager(),
        .action = std::move(action),
        .instance = std::move(instance),
        .resolver = std::move(resolver),
        .buffer = std::move(token_buffer),
        .directives = std::move(directives),
        .path_cache = llvm::DenseMap<clang::FileID, llvm::StringRef>(),
        .symbol_hash_cache = llvm::DenseMap<const void*, std::uint64_t>(),
        .diagnostics = std::move(diagnostics),
        .top_level_decls = std::move(top_level_decls),
        .build_at = chrono::duration_cast<chrono::milliseconds>(build_at),
        .build_duration = chrono::duration_cast<chrono::milliseconds>(build_end - build_start),
    };

    CompilationUnit unit(params.kind, impl);
    after_execute(unit);
    return unit;
}

}  // namespace

CompilationResult preprocess(CompilationParams& params) {
    return run_clang<clang::PreprocessOnlyAction>(params);
}

CompilationResult compile(CompilationParams& params) {
    return run_clang<clang::SyntaxOnlyAction>(params);
}

CompilationResult compile(CompilationParams& params, PCHInfo& out) {
    assert(!params.output_file.empty() && "PCH file path cannot be empty");

    /// Record the begin time of PCH building.
    auto now = std::chrono::system_clock::now().time_since_epoch();
    out.mtime = std::chrono::duration_cast<std::chrono::milliseconds>(now).count();

    return run_clang<clang::GeneratePCHAction>(
        params,
        [&](clang::CompilerInstance& instance) {
            /// Set options to generate PCH.
            instance.getFrontendOpts().OutputFile = params.output_file.str();
            instance.getFrontendOpts().ProgramAction = clang::frontend::GeneratePCH;
            instance.getPreprocessorOpts().GeneratePreamble = true;

            // We don't want to write comment locations into PCH. They are racy and slow
            // to read back. We rely on dynamic index for the comments instead.
            instance.getPreprocessorOpts().WriteCommentListToPCH = false;

            instance.getLangOpts().CompilingPCH = true;
        },
        [&](CompilationUnit& unit) {
            out.path = params.output_file.str();
            out.preamble = unit.interested_content();
            out.deps = unit.deps();
            out.arguments = params.arguments;
        });
}

CompilationResult compile(CompilationParams& params, PCMInfo& out) {
    assert(!params.output_file.empty() && "PCM file path cannot be empty");

    return run_clang<clang::GenerateReducedModuleInterfaceAction>(
        params,
        [&](clang::CompilerInstance& instance) {
            /// Set options to generate PCH.
            instance.getFrontendOpts().OutputFile = params.output_file.str();
            instance.getFrontendOpts().ProgramAction =
                clang::frontend::GenerateReducedModuleInterface;

            out.srcPath = instance.getFrontendOpts().Inputs[0].getFile();
        },
        [&](CompilationUnit& unit) {
            out.path = params.output_file.str();

            for(auto& [name, path]: params.pcms) {
                out.mods.emplace_back(name);
            }
        });
}

CompilationResult complete(CompilationParams& params, clang::CodeCompleteConsumer* consumer) {
    auto& [file, offset] = params.completion;

    /// The location of clang is 1-1 based.
    std::uint32_t line = 1;
    std::uint32_t column = 1;

    /// FIXME:
    assert(params.buffers.size() == 1);
    llvm::StringRef content = params.buffers.begin()->second->getBuffer();

    for(auto c: content.substr(0, offset)) {
        if(c == '\n') {
            line += 1;
            column = 1;
            continue;
        }
        column += 1;
    }

    return run_clang<clang::SyntaxOnlyAction>(params, [&](clang::CompilerInstance& instance) {
        /// Set options to run code completion.
        instance.getFrontendOpts().CodeCompletionAt.FileName = std::move(file);
        instance.getFrontendOpts().CodeCompletionAt.Line = line;
        instance.getFrontendOpts().CodeCompletionAt.Column = column;
        instance.setCodeCompletionConsumer(consumer);
    });
}

}  // namespace clice<|MERGE_RESOLUTION|>--- conflicted
+++ resolved
@@ -164,7 +164,6 @@
 
     auto diagnostics =
         params.diagnostics ? params.diagnostics : std::make_shared<std::vector<Diagnostic>>();
-<<<<<<< HEAD
     std::unique_ptr<clang::DiagnosticConsumer> diagnostic_consumer{Diagnostic::create(diagnostics)};
 
     /// Temporary diagnostic engine, only used for command line parsing.
@@ -175,13 +174,6 @@
                                                                         options,
                                                                         diagnostic_consumer.get(),
                                                                         false);
-=======
-    auto diagnostic_collector = Diagnostic::create(diagnostics);
-    auto diagnostic_engine =
-        clang::CompilerInstance::createDiagnostics(*params.vfs,
-                                                   new clang::DiagnosticOptions(),
-                                                   diagnostic_collector);
->>>>>>> 3b1e3794
 
     auto invocation = create_invocation(params, diagnostic_engine);
     if(!invocation) {
