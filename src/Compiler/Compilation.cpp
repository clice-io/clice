--- conflicted
+++ resolved
@@ -1,8 +1,8 @@
 #include "Compiler/Command.h"
 #include "Compiler/Compilation.h"
 
-#include "clang/Lex/PreprocessorOptions.h"
-#include "clang/Frontend/TextDiagnosticPrinter.h"
+#include <clang/Lex/PreprocessorOptions.h>
+#include <clang/Frontend/TextDiagnosticPrinter.h>
 
 namespace clice {
 
@@ -34,11 +34,6 @@
     return invocation;
 }
 
-std::unique_ptr<clang::DiagnosticConsumer> diagnosticStdoutPrinter() {
-    return std::make_unique<clang::TextDiagnosticPrinter>(llvm::outs(),
-                                                          new clang::DiagnosticOptions());
-}
-
 std::unique_ptr<clang::CompilerInstance> createInstance(CompilationParams& params,
                                                         clang::DiagnosticConsumer* diag,
                                                         bool ownDiag) {
@@ -48,11 +43,12 @@
     instance->setInvocation(createInvocation(params));
 
     if(diag) {
-        instance->getLangOpts().CommentOpts.ParseAllComments = true;
-        instance->getLangOpts().RetainCommentsFromSystemHeaders = true;
         instance->createDiagnostics(*params.vfs, diag, ownDiag);
     } else
-        instance->createDiagnostics(*params.vfs, diagnosticStdoutPrinter().release(), true);
+        instance->createDiagnostics(
+            *params.vfs,
+            new clang::TextDiagnosticPrinter(llvm::outs(), new clang::DiagnosticOptions()),
+            true);
 
     if(auto remapping = clang::createVFSFromCompilerInvocation(instance->getInvocation(),
                                                                instance->getDiagnostics(),
@@ -105,14 +101,9 @@
 
 /// Execute given action with the on the given instance. `callback` is called after
 /// `BeginSourceFile`. Beacuse `BeginSourceFile` may create new preprocessor.
-<<<<<<< HEAD
-llvm::Error ExecuteAction(clang::CompilerInstance& instance, clang::FrontendAction& action,
-                          auto&& callback) {
-=======
 std::expected<void, std::string> ExecuteAction(clang::CompilerInstance& instance,
                                                clang::FrontendAction& action,
                                                auto&& callback) {
->>>>>>> 37f9cba3
     if(!action.BeginSourceFile(instance, instance.getFrontendOpts().Inputs[0])) {
         return std::unexpected("Failed to begin source file");
     }
@@ -248,8 +239,9 @@
     }
 }
 
-llvm::Expected<ASTInfo> compile(CompilationParams& params, std::vector<Diagnostic>& out,
-                                const clang::tidy::ClangTidyContext* tidy) {
+std::expected<ASTInfo, std::string> compile(CompilationParams& params,
+                                            std::vector<Diagnostic>& out,
+                                            const clang::tidy::ClangTidyContext* tidy) {
     DiagnosticCollector* collector = new DiagnosticCollector();
     auto instance = impl::createInstance(params, collector, true);
 
@@ -258,7 +250,7 @@
         info->setDiagnostics(collector->takeWithTidyContext(tidy));
         return std::move(*info);
     } else {
-        return info.takeError();
+        return std::unexpected(info.error());
     }
 }
 
