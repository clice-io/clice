--- conflicted
+++ resolved
@@ -257,14 +257,9 @@
     clang::SourceManager* src_mgr;
 };
 
-<<<<<<< HEAD
 clang::DiagnosticConsumer*
     Diagnostic::create(std::shared_ptr<std::vector<Diagnostic>> diagnostics) {
     return new DiagnosticCollector(std::move(diagnostics));
-=======
-DiagnosticCollector* Diagnostic::create(std::shared_ptr<std::vector<Diagnostic>> diagnostics) {
-    return new DiagnosticCollectorImpl(diagnostics);
->>>>>>> 3b1e3794
 }
 
 }  // namespace clice