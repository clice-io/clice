<<<<<<< HEAD
#include <Support/Support.h>
#include <Compiler/Diagnostic.h>

#include <clang/Basic/DiagnosticIDs.h>
#include <clang/Basic/AllDiagnostics.h>
#include <clang/Basic/SourceLocation.h>

// #include <spdlog/fmt/bundled/color.h>

namespace clice {

DiagSeverity toSeverity(clang::DiagnosticsEngine::Level level) {
    using Eng = clang::DiagnosticsEngine;
    switch(level) {
        case Eng::Remark: return DiagSeverity::Hint;
        case Eng::Note: return DiagSeverity::Info;
        case Eng::Warning: return DiagSeverity::Warning;
        case Eng::Fatal:
        case Eng::Error: return DiagSeverity::Error;
        case Eng::Ignored: return DiagSeverity::Ignore;
    }
    llvm_unreachable("Unknown diagnostic level!");
}
=======
#include "Compiler/Diagnostic.h"
#include "clang/AST/Type.h"
#include "clang/AST/Decl.h"
#include "clang/AST/DeclCXX.h"
#include "clang/Basic/DiagnosticIDs.h"
#include "clang/Basic/AllDiagnostics.h"

namespace clice {

void DiagnosticCollector::BeginSourceFile(const clang::LangOptions& Opts,
                                          const clang::Preprocessor* PP) {

};
>>>>>>> 37f9cba3

const char* findDiagName(unsigned ID) {
    switch(ID) {
#define DIAG(ENUM,                                                                                 \
             CLASS,                                                                                \
             DEFAULT_MAPPING,                                                                      \
             DESC,                                                                                 \
             GROPU,                                                                                \
             SFINAE,                                                                               \
             NOWERROR,                                                                             \
             SHOWINSYSHEADER,                                                                      \
             SHOWINSYSMACRO,                                                                       \
             DEFERRABLE,                                                                           \
             CATEGORY)                                                                             \
    case clang::diag::ENUM: return #ENUM;
#include "clang/Basic/DiagnosticASTKinds.inc"
#include "clang/Basic/DiagnosticAnalysisKinds.inc"
#include "clang/Basic/DiagnosticCommentKinds.inc"
#include "clang/Basic/DiagnosticCommonKinds.inc"
#include "clang/Basic/DiagnosticDriverKinds.inc"
#include "clang/Basic/DiagnosticFrontendKinds.inc"
#include "clang/Basic/DiagnosticLexKinds.inc"
#include "clang/Basic/DiagnosticParseKinds.inc"
#include "clang/Basic/DiagnosticRefactoringKinds.inc"
#include "clang/Basic/DiagnosticSemaKinds.inc"
#include "clang/Basic/DiagnosticSerializationKinds.inc"
#undef DIAG
        default: return nullptr;
    }
}

llvm::SmallVector<DiagTag, 2> findDiagTags(unsigned diagID, llvm::StringRef diagName,
                                           DiagSource source) {
    llvm::SmallVector<DiagTag, 2> tags;

    bool hasDep = false, hasUnused = false;

    using namespace clang;
    constexpr std::array DeprecatedDiags = {
        diag::warn_access_decl_deprecated,
        diag::warn_atl_uuid_deprecated,
        diag::warn_deprecated,
        diag::warn_deprecated_altivec_src_compat,
        diag::warn_deprecated_comma_subscript,
        diag::warn_deprecated_copy,
        diag::warn_deprecated_copy_with_dtor,
        diag::warn_deprecated_copy_with_user_provided_copy,
        diag::warn_deprecated_copy_with_user_provided_dtor,
        diag::warn_deprecated_def,
        diag::warn_deprecated_increment_decrement_volatile,
        diag::warn_deprecated_message,
        diag::warn_deprecated_redundant_constexpr_static_def,
        diag::warn_deprecated_register,
        diag::warn_deprecated_simple_assign_volatile,
        diag::warn_deprecated_string_literal_conversion,
        diag::warn_deprecated_this_capture,
        diag::warn_deprecated_volatile_param,
        diag::warn_deprecated_volatile_return,
        diag::warn_deprecated_volatile_structured_binding,
        diag::warn_opencl_attr_deprecated_ignored,
        diag::warn_property_method_deprecated,
        diag::warn_vector_mode_deprecated,
    };

    if(auto it = std::ranges::find(DeprecatedDiags, diagID); it != DeprecatedDiags.end()) {
        tags.push_back(DiagTag::Deprecated);
        hasDep = true;
    }

    constexpr std::array UnusedDiags = {
        diag::warn_opencl_attr_deprecated_ignored,
        diag::warn_pragma_attribute_unused,
        diag::warn_unused_but_set_parameter,
        diag::warn_unused_but_set_variable,
        diag::warn_unused_comparison,
        diag::warn_unused_const_variable,
        diag::warn_unused_exception_param,
        diag::warn_unused_function,
        diag::warn_unused_label,
        diag::warn_unused_lambda_capture,
        diag::warn_unused_local_typedef,
        diag::warn_unused_member_function,
        diag::warn_unused_parameter,
        diag::warn_unused_private_field,
        diag::warn_unused_property_backing_ivar,
        diag::warn_unused_template,
        diag::warn_unused_variable,
    };

    if(auto it = std::ranges::find(UnusedDiags, diagID); it != UnusedDiags.end()) {
        tags.push_back(DiagTag::Unnecessary);
        hasUnused = true;
    }

    if(source == DiagSource::ClangTidy && tags.size() < 2) {
        if(!hasUnused && llvm::StringRef(diagName).starts_with("misc-unused-"))
            tags.push_back(DiagTag::Unnecessary);
        if(!hasDep && llvm::StringRef(diagName).starts_with("modernize-"))
            tags.push_back(DiagTag::Deprecated);
    }

    return tags;
}

// see llvm/clang/include/clang/AST/ASTDiagnostic.h
void dumpArg(clang::DiagnosticsEngine::ArgumentKind kind, std::uint64_t value) {
    switch(kind) {
        case clang::DiagnosticsEngine::ak_identifierinfo: {
            clang::IdentifierInfo* info = reinterpret_cast<clang::IdentifierInfo*>(value);
            llvm::outs() << info->getName();
            break;
        }

        case clang::DiagnosticsEngine::ak_qual: {
            clang::Qualifiers qual = clang::Qualifiers::fromOpaqueValue(value);
            llvm::outs() << qual.getAsString();
            break;
        }

        case clang::DiagnosticsEngine::ak_qualtype: {
            clang::QualType type =
                clang::QualType::getFromOpaquePtr(reinterpret_cast<void*>(value));
            llvm::outs() << type.getAsString();
            break;
        }

        case clang::DiagnosticsEngine::ak_qualtype_pair: {
            clang::TemplateDiffTypes& TDT = *reinterpret_cast<clang::TemplateDiffTypes*>(value);
            clang::QualType type1 =
                clang::QualType::getFromOpaquePtr(reinterpret_cast<void*>(TDT.FromType));
            clang::QualType type2 =
                clang::QualType::getFromOpaquePtr(reinterpret_cast<void*>(TDT.ToType));
            llvm::outs() << type1.getAsString() << " -> " << type2.getAsString();
            break;
        }

        case clang::DiagnosticsEngine::ak_declarationname: {
            clang::DeclarationName name = clang::DeclarationName::getFromOpaqueInteger(value);
            llvm::outs() << name.getAsString();
            break;
        }

        case clang::DiagnosticsEngine::ak_nameddecl: {
            clang::NamedDecl* decl = reinterpret_cast<clang::NamedDecl*>(value);
            llvm::outs() << decl->getNameAsString();
            break;
        }

        case clang::DiagnosticsEngine::ak_nestednamespec: {
            clang::NestedNameSpecifier* spec = reinterpret_cast<clang::NestedNameSpecifier*>(value);
            spec->dump();
            break;
        }

        case clang::DiagnosticsEngine::ak_declcontext: {
            clang::DeclContext* context = reinterpret_cast<clang::DeclContext*>(value);
            llvm::outs() << context->getDeclKindName();
            break;
        }

        case clang::DiagnosticsEngine::ak_attr: {
            clang::Attr* attr = reinterpret_cast<clang::Attr*>(value);
            break;
            // attr->dump();
        }

        default: {
            std::terminate();
        }
    }

    llvm::outs() << "\n";
}

<<<<<<< HEAD
clang::SourceRange takeDiagRange(const clang::Diagnostic& diagnostic,
                                 const clang::LangOptions& options) {
    /// TODO:
    /// Fix source range in some cases.
    auto charRange = diagnostic.getRange(0);
    if(charRange.isTokenRange()) {
        return clang::SourceRange(charRange.getBegin(), charRange.getEnd());
    } else {
        return clang::SourceRange(charRange.getBegin(), charRange.getEnd().getLocWithOffset(-1));
    }
}

void DiagnosticCollector::BeginSourceFile(const clang::LangOptions& option,
                                          const clang::Preprocessor* pp) {
    langOpts = &option;
    if(pp)
        originSrcMgr = &pp->getSourceManager();
};

// llvm::SmallString<128> message;
// diagnostic.FormatDiagnostic(message);
// diagnostic.getLocation();
// fmt::print(fg(fmt::color::red),
//           "[Diagnostic, kind: {}, message: {}]\n",
//           refl::enum_name(level),
//           message.str().str());
// diagnostic.getLocation().dump(diagnostic.getDiags()->getSourceManager());
// get diagnostic text.
// auto id = diagnostic.getID();
// llvm::outs() << getDiagnosticCode(id) << "\n";
// llvm::outs() << diagnostic.getDiags()->getDiagnosticIDs()->getDescription(id) << "\n";
// dumpArg(diagnostic.getArgKind(0), diagnostic.getRawArg(0));

llvm::StringRef takeDiagCategoryName(unsigned diagID) {
    unsigned categoryNumber = clang::DiagnosticIDs::getCategoryNumberForDiag(diagID);
    return clang::DiagnosticIDs::getCategoryNameFromID(categoryNumber);
}

/// Put the diagnostic at the start of MainFileID if it has a invalid location.
Diagnostic handleInvalidLocDiag(const clang::LangOptions& options,
                                clang::DiagnosticsEngine::Level level) {
    assert(false && "TODO");
    return {};
}

DiagnosticBase extractDiagnosticBase(const clang::Diagnostic& diagnostic,
                                     const clang::LangOptions& options,
                                     clang::DiagnosticsEngine::Level level) {
    return {
        .range = takeDiagRange(diagnostic, options),

        /// FIXME: check is in main file
        .isInMainFile = true,
        .severity = toSeverity(level),
    };
}

void DiagnosticCollector::HandleDiagnostic(clang::DiagnosticsEngine::Level level,
                                           const clang::Diagnostic& dgsc) {
    assert(this->langOpts != nullptr && "Just check behaviour of clang::DiagnosticConsumer");

    // If the diagnostic was generated for a different SourceManager, skip it.
    // This happens when a module is imported and needs to be implicitly built.
    // The compilation of that module will use the same StoreDiags, but different
    // SourceManager.
    if(originSrcMgr && dgsc.hasSourceManager() && originSrcMgr != &dgsc.getSourceManager())
        return;

    unsigned diagID = dgsc.getID();
    auto location = dgsc.getLocation();

    /// TODO:
    /// Figure out how generate a diagnostic with a invalid location.
    assert(location.isValid());
    // if(location.isInvalid()) {
    //     /// For a diag comes from headers, skip it if not an error.
    //     if(clang::DiagnosticIDs::isDefaultMappingAsError(diagID))
    //         diags.push_back(handleHeaderFileDiagnostic(*langOpts, level));
    //     return;
    // }

    llvm::SmallString<128> message;
    dgsc.FormatDiagnostic(message);

    Diagnostic diag;
    diag.message = message.str().str();
    diag.range = takeDiagRange(dgsc, *langOpts);
    diag.isInMainFile = originSrcMgr->isInMainFile(location);
    diag.source = DiagSource::Clang;
    diag.ID = diagID;
    if(auto* name = findDiagName(diag.ID))
        diag.name = name;
    diag.category = takeDiagCategoryName(diagID);
    diag.severity = toSeverity(level);
    diag.tag = findDiagTags(diagID, diag.name, diag.source);

    diags.push_back(std::move(diag));

    /// TODO:
    /// Impl fix-it

    /// TODO:
    /// Collect notes

    /// FIXME:
    /// use DiagnosticEngine::SetArgToStringFn to set a custom function to convert arguments to
    /// strings. Support markdown diagnostic in LSP 3.18. allow complex type to display in markdown
    /// code block.
=======
void DiagnosticCollector::HandleDiagnostic(clang::DiagnosticsEngine::Level level,
                                           const clang::Diagnostic& diagnostic) {
    llvm::SmallString<128> message;
    diagnostic.FormatDiagnostic(message);
    // diagnostic.getLocation();
    // fmt::print(fg(fmt::color::red),
    //           "[Diagnostic, kind: {}, message: {}]\n",
    //           refl::enum_name(level),
    //           message.str().str());
    diagnostic.getLocation().dump(diagnostic.getDiags()->getSourceManager());
    // get diagnostic text.
    auto id = diagnostic.getID();
    llvm::outs() << getDiagnosticCode(id) << "\n";
    // llvm::outs() << diagnostic.getDiags()->getDiagnosticIDs()->getDescription(id) << "\n";

    // dumpArg(diagnostic.getArgKind(0), diagnostic.getRawArg(0));

    // FIXME:
    // use DiagnosticEngine::SetArgToStringFn to set a custom function to convert arguments to
    // strings. Support markdown diagnostic in LSP 3.18. allow complex type to display in markdown
    // code block.
>>>>>>> 37f9cba3
};

void DiagnosticCollector::EndSourceFile() {
    langOpts = nullptr;
    originSrcMgr = nullptr;
};

auto DiagnosticCollector::takeWithTidyContext(const clang::tidy::ClangTidyContext* tidy)
    -> std::vector<Diagnostic> {
    assert(tidy == nullptr && "Don't supoort tidy now");
    return std::move(this->diags);
}

}  // namespace clice<|MERGE_RESOLUTION|>--- conflicted
+++ resolved
@@ -1,12 +1,11 @@
-<<<<<<< HEAD
-#include <Support/Support.h>
-#include <Compiler/Diagnostic.h>
-
+#include "Compiler/Diagnostic.h"
+
+#include <clang/AST/Type.h>
+#include <clang/AST/Decl.h>
+#include <clang/AST/DeclCXX.h>
 #include <clang/Basic/DiagnosticIDs.h>
 #include <clang/Basic/AllDiagnostics.h>
-#include <clang/Basic/SourceLocation.h>
-
-// #include <spdlog/fmt/bundled/color.h>
+#include <clang/Lex/Preprocessor.h>
 
 namespace clice {
 
@@ -22,21 +21,6 @@
     }
     llvm_unreachable("Unknown diagnostic level!");
 }
-=======
-#include "Compiler/Diagnostic.h"
-#include "clang/AST/Type.h"
-#include "clang/AST/Decl.h"
-#include "clang/AST/DeclCXX.h"
-#include "clang/Basic/DiagnosticIDs.h"
-#include "clang/Basic/AllDiagnostics.h"
-
-namespace clice {
-
-void DiagnosticCollector::BeginSourceFile(const clang::LangOptions& Opts,
-                                          const clang::Preprocessor* PP) {
-
-};
->>>>>>> 37f9cba3
 
 const char* findDiagName(unsigned ID) {
     switch(ID) {
@@ -211,7 +195,6 @@
     llvm::outs() << "\n";
 }
 
-<<<<<<< HEAD
 clang::SourceRange takeDiagRange(const clang::Diagnostic& diagnostic,
                                  const clang::LangOptions& options) {
     /// TODO:
@@ -320,29 +303,6 @@
     /// use DiagnosticEngine::SetArgToStringFn to set a custom function to convert arguments to
     /// strings. Support markdown diagnostic in LSP 3.18. allow complex type to display in markdown
     /// code block.
-=======
-void DiagnosticCollector::HandleDiagnostic(clang::DiagnosticsEngine::Level level,
-                                           const clang::Diagnostic& diagnostic) {
-    llvm::SmallString<128> message;
-    diagnostic.FormatDiagnostic(message);
-    // diagnostic.getLocation();
-    // fmt::print(fg(fmt::color::red),
-    //           "[Diagnostic, kind: {}, message: {}]\n",
-    //           refl::enum_name(level),
-    //           message.str().str());
-    diagnostic.getLocation().dump(diagnostic.getDiags()->getSourceManager());
-    // get diagnostic text.
-    auto id = diagnostic.getID();
-    llvm::outs() << getDiagnosticCode(id) << "\n";
-    // llvm::outs() << diagnostic.getDiags()->getDiagnosticIDs()->getDescription(id) << "\n";
-
-    // dumpArg(diagnostic.getArgKind(0), diagnostic.getRawArg(0));
-
-    // FIXME:
-    // use DiagnosticEngine::SetArgToStringFn to set a custom function to convert arguments to
-    // strings. Support markdown diagnostic in LSP 3.18. allow complex type to display in markdown
-    // code block.
->>>>>>> 37f9cba3
 };
 
 void DiagnosticCollector::EndSourceFile() {
