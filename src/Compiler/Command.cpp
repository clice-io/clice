#include "Compiler/Command.h"
#include "Compiler/Compilation.h"
#include "Support/FileSystem.h"
#include "Support/Logging.h"
#include "llvm/ADT/ScopeExit.h"
#include "llvm/Support/CommandLine.h"
#include "llvm/Support/Program.h"
#include "Driver.h"

namespace llvm {

template <>
struct DenseMapInfo<llvm::ArrayRef<const char*>> {
    using T = llvm::ArrayRef<const char*>;

    inline static T getEmptyKey() {
        return T(reinterpret_cast<T::const_pointer>(~0), T::size_type(0));
    }

    inline static T getTombstoneKey() {
        return T(reinterpret_cast<T::const_pointer>(~1), T::size_type(0));
    }

    static unsigned getHashValue(const T& value) {
        return llvm::hash_combine_range(value.begin(), value.end());
    }

    static bool isEqual(const T& lhs, const T& rhs) {
        return lhs == rhs;
    }
};

}  // namespace llvm

namespace clice {

namespace options = clang::driver::options;

struct CommandInfo {
    /// TODO: add sysroot or no stdinc command info.
    llvm::StringRef directory;

    /// The canonical command list.
    llvm::ArrayRef<const char*> arguments;

    /// The extra command @...
    llvm::StringRef response_file;

    /// The original index of the response file argument in the command list.
    std::uint32_t response_file_index = 0;
};

struct CompilationDatabase::Impl {
    /// The memory pool to hold all cstring and command list.
    llvm::BumpPtrAllocator allocator;

    /// A cache between input string and its cache cstring
    /// in the allocator, make sure end with `\0`.
    llvm::DenseSet<llvm::StringRef> string_cache;

    /// A cache between input command and its cache array
    /// in the allocator.
    llvm::DenseSet<llvm::ArrayRef<const char*>> arguments_cache;

    /// The clang options we want to filter in all cases, like -c and -o.
    llvm::DenseSet<std::uint32_t> filtered_options;

    /// A map between file path and its canonical command list.
    llvm::DenseMap<const char*, CommandInfo> command_infos;

    /// A map between driver path and its query driver info.
    llvm::DenseMap<const char*, DriverInfo> driver_infos;

    ArgumentParser parser = {&allocator};

    using Self = CompilationDatabase::Impl;

    auto save_string(this Self& self, llvm::StringRef string) -> llvm::StringRef {
        assert(!string.empty() && "expected non empty string");
        auto it = self.string_cache.find(string);

        /// If we already store the argument, reuse it.
        if(it != self.string_cache.end()) {
            return *it;
        }

        /// Allocate for new string.
        const auto size = string.size();
        auto ptr = self.allocator.Allocate<char>(size + 1);
        std::memcpy(ptr, string.data(), size);
        ptr[size] = '\0';

        /// Insert it to cache.
        auto result = llvm::StringRef(ptr, size);
        self.string_cache.insert(result);
        return result;
    }

    auto save_cstring_list(this Self& self, llvm::ArrayRef<const char*> arguments)
        -> llvm::ArrayRef<const char*> {
        auto it = self.arguments_cache.find(arguments);

        /// If we already store the argument, reuse it.
        if(it != self.arguments_cache.end()) {
            return *it;
        }

        /// Allocate for new array.
        const auto size = arguments.size();
        auto ptr = self.allocator.Allocate<const char*>(size);
        ranges::copy(arguments, ptr);

        /// Insert it to cache.
        auto result = llvm::ArrayRef<const char*>(ptr, size);
        self.arguments_cache.insert(result);
        return result;
    }

    auto update_command(this Self& self,
                        llvm::StringRef directory,
                        llvm::StringRef file,
                        llvm::ArrayRef<const char*> arguments) -> UpdateInfo {
        self.parser.set_arguments(arguments);

        file = self.save_string(file);
        directory = self.save_string(directory);

        llvm::StringRef response_file;
        std::uint32_t response_file_index = 0;

        llvm::SmallVector<const char*> canonical_arguments;

        /// We don't want to parse all arguments here, it is time-consuming. But we
        /// want to remove output and input file from arguments. They are main reasons
        /// causing different file have different commands.
        for(unsigned it = 0; it != arguments.size(); it++) {
            llvm::StringRef argument = arguments[it];

            /// FIXME: Is it possible that file in command and field are different?
            if(argument == file) {
                continue;
            }

            /// All possible output options prefix.
            constexpr static std::string_view output_options[] = {
                "-o",
                "--output",
#ifdef _WIN32
                "/o",
                "/Fo",
                "/Fe",
#endif
            };

            /// FIXME: This is a heuristic approach that covers the vast majority of cases, but
            /// theoretical corner cases exist. For example, `-oxx` might be an argument for another
            /// command, and processing it this way would lead to its incorrect removal. To fix
            /// these corner cases, it's necessary to parse the command line fully. Additionally,
            /// detailed benchmarks should be conducted to determine the time required for parsing
            /// command-line arguments in order to decide if it's worth doing so.
            if(ranges::any_of(output_options, [&](llvm::StringRef option) {
                   return argument.starts_with(option);
               })) {
                auto prev = it;
                auto arg = self.parser.parse_one(it);

                /// FIXME: How to handle parse error here?
                if(!arg) {
                    it = prev;
                    continue;
                }

                auto id = arg->getOption().getID();
                if(id == options::OPT_o || id == options::OPT_dxc_Fo ||
                   id == options::OPT__SLASH_o || id == options::OPT__SLASH_Fo ||
                   id == options::OPT__SLASH_Fe) {
                    /// It will point to the next argument start but it also increases
                    /// in the next loop. So decrease it for not skipping next argument.
                    it -= 1;
                    continue;
                }

                /// This argument doesn't represent output file, just recovery it.
                it = prev;
            }

            /// Handle response file.
            if(argument.starts_with("@")) {
                if(!response_file.empty()) {
                    logging::warn(
                        "clice currently supports only one response file in the command, when loads {}",
                        file);
                }
                response_file = self.save_string(argument);
                response_file_index = it;
                continue;
            }

            canonical_arguments.push_back(self.save_string(argument).data());
        }

        /// Cache the canonical arguments
        arguments = self.save_cstring_list(canonical_arguments);

        UpdateKind kind = UpdateKind::Unchange;
        CommandInfo info = {
            directory,
            arguments,
            response_file,
            response_file_index,
        };

<<<<<<< HEAD
        auto [it, success] = self.command_infos.try_emplace(file.data(), info);
        if(success) {
            /// If successfully inserted, we are loading new file.
            kind = UpdateKind::Create;
        } else {
            /// If failed to insert, compare whether need to update. Because we cache
            /// all the ref structure here, so just comparing the pointer is fine.
            auto& old_info = it->second;
            if(old_info.directory.data() != info.directory.data() ||
               old_info.arguments.data() != info.arguments.data() ||
               old_info.response_file.data() != info.response_file.data() ||
               old_info.response_file_index != info.response_file_index) {
                kind = UpdateKind::Update;
                old_info = info;
            }
        }
=======
    std::string message;
    if(int ret_code = llvm::sys::ExecuteAndWait(driver,
                                                argv,
                                                env,
                                                redirects,
                                                /*SecondsToWait=*/0,
                                                /*MemoryLimit=*/0,
                                                &message)) {
        return unexpected(ErrorKind::InvokeDriverFail, std::move(message));
    }
>>>>>>> 39ec9bf7

        return UpdateInfo{kind, file};
    }

    auto update_command(this Self& self,
                        llvm::StringRef directory,
                        llvm::StringRef file,
                        llvm::StringRef command) -> UpdateInfo {
        llvm::BumpPtrAllocator local;
        llvm::StringSaver saver(local);

<<<<<<< HEAD
        llvm::SmallVector<const char*, 32> arguments;
        auto [driver, _] = command.split(' ');
        driver = path::filename(driver);
        driver.consume_back(".exe");
=======
    const char* ts = "Target: ";
    const char* sis = "#include <...> search starts here:";
    const char* sie = "End of search list.";
>>>>>>> 39ec9bf7

        /// FIXME: Use a better to handle this.
        if(driver.ends_with("cl") || driver.starts_with("clang-cl")) {
            llvm::cl::TokenizeWindowsCommandLineFull(command, saver, arguments);
        } else {
            llvm::cl::TokenizeGNUCommandLine(command, saver, arguments);
        }

        return self.update_command(directory, file, arguments);
    }

    auto load_commands(this Self& self, llvm::StringRef json_content, llvm::StringRef workspace)
        -> std::expected<std::vector<UpdateInfo>, std::string> {
        std::vector<UpdateInfo> infos;

<<<<<<< HEAD
        auto json = json::parse(json_content);
        if(!json) {
            return std::unexpected(std::format("parse json failed: {}", json.takeError()));
        }

        if(json->kind() != json::Value::Array) {
            return std::unexpected("compile_commands.json must be an array of object");
        }

        /// FIXME: warn illegal item.
        for(auto& item: *json->getAsArray()) {
            /// Ignore non-object item.
            if(item.kind() != json::Value::Object) {
                continue;
=======
        if(line.starts_with(ts)) {
            line.consume_front(ts);
            target = line;
            continue;
        }

        if(line == sis) {
            found_start_marker = true;
            in_includes_block = true;
            continue;
        }

        if(line == sie) {
            if(in_includes_block) {
                in_includes_block = false;
>>>>>>> 39ec9bf7
            }

            auto& object = *item.getAsObject();

            auto directory = object.getString("directory");
            if(!directory) {
                continue;
            }

            /// Always store absolute path of source file.
            std::string source;
            if(auto file = object.getString("file")) {
                source = path::is_absolute(*file) ? file->str() : path::join(*directory, *file);
            } else {
                continue;
            }

            if(auto arguments = object.getArray("arguments")) {
                /// Construct cstring array.
                llvm::BumpPtrAllocator local;
                llvm::StringSaver saver(local);
                llvm::SmallVector<const char*, 32> carguments;

                for(auto& argument: *arguments) {
                    if(argument.kind() == json::Value::String) {
                        carguments.emplace_back(saver.save(*argument.getAsString()).data());
                    }
                }

                auto info = self.update_command(*directory, source, carguments);
                if(info.kind != UpdateKind::Unchange) {
                    infos.emplace_back(info);
                }
            } else if(auto command = object.getString("command")) {
                auto info = self.update_command(*directory, source, *command);
                if(info.kind != UpdateKind::Unchange) {
                    infos.emplace_back(info);
                }
            }
        }

        return infos;
    }

    auto load_compile_database(this Self& self,
                               llvm::ArrayRef<std::string> compile_commands_dirs,
                               llvm::StringRef workspace) -> void {
        auto try_load = [&self, workspace](llvm::StringRef dir) {
            std::string filepath = path::join(dir, "compile_commands.json");
            auto content = fs::read(filepath);
            if(!content) {
                logging::warn("Failed to read CDB file: {}, {}", filepath, content.error());
                return false;
            }

            auto load = self.load_commands(*content, workspace);
            if(!load) {
                logging::warn("Failed to load CDB file: {}. {}", filepath, load.error());
                return false;
            }

            logging::info("Load CDB file: {} successfully, {} items loaded",
                          filepath,
                          load->size());
            return true;
        };

        if(std::ranges::any_of(compile_commands_dirs, try_load)) {
            return;
        }

        logging::warn(
            "Can not found any valid CDB file from given directories, search recursively from workspace: {} ...",
            workspace);

        std::error_code ec;
        for(fs::recursive_directory_iterator it(workspace, ec), end; it != end && !ec;
            it.increment(ec)) {
            auto status = it->status();
            if(!status) {
                continue;
            }

            // Skip hidden directories.
            llvm::StringRef filename = path::filename(it->path());
            if(fs::is_directory(*status) && filename.starts_with('.')) {
                it.no_push();
                continue;
            }

            if(fs::is_regular_file(*status) && filename == "compile_commands.json") {
                if(try_load(path::parent_path(it->path()))) {
                    return;
                }
            }
        }

        /// TODO: Add a default command in clice.toml. Or load commands from .clangd ?
        logging::warn(
            "Can not found any valid CDB file in current workspace, fallback to default mode.");
    }

    auto process_command(this Self& self,
                         llvm::StringRef file,
                         const CommandInfo& info,
                         const CommandOptions& options) -> std::vector<const char*> {

        /// Store the final result arguments.
        llvm::SmallVector<const char*, 16> final_arguments;

        auto add_string = [&](llvm::StringRef argument) {
            auto saved = self.save_string(argument);
            final_arguments.emplace_back(saved.data());
        };

        /// Rewrite the argument to filter arguments, we basically reimplement
        /// the logic of `Arg::render` to use our allocator to allocate memory.
        auto add_argument = [&](llvm::opt::Arg& arg) {
            switch(arg.getOption().getRenderStyle()) {
                case llvm::opt::Option::RenderValuesStyle: {
                    for(auto value: arg.getValues()) {
                        add_string(value);
                    }
                    break;
                }

                case llvm::opt::Option::RenderSeparateStyle: {
                    add_string(arg.getSpelling());
                    for(auto value: arg.getValues()) {
                        add_string(value);
                    }
                    break;
                }

                case llvm::opt::Option::RenderJoinedStyle: {
                    llvm::SmallString<256> first = {arg.getSpelling(), arg.getValue(0)};
                    add_string(first);
                    for(auto value: llvm::ArrayRef(arg.getValues()).drop_front()) {
                        add_string(value);
                    }
                    break;
                }

                case llvm::opt::Option::RenderCommaJoinedStyle: {
                    llvm::SmallString<256> buffer = arg.getSpelling();
                    for(auto i = 0; i < arg.getNumValues(); i++) {
                        if(i) {
                            buffer += ',';
                        }
                        buffer += arg.getValue(i);
                    }
                    add_string(buffer);
                    break;
                }
            }
        };

        /// Append driver sperately
        add_string(info.arguments.front());

        using Arg = std::unique_ptr<llvm::opt::Arg>;
        auto on_error = [&](int index, int count) {
            logging::warn("missing argument index: {}, count: {} when parse: {}",
                          index,
                          count,
                          file);
        };

        /// Prepare for removing arguments.
        llvm::SmallVector<const char*> remove;
        for(auto& arg: options.remove) {
            remove.push_back(self.save_string(arg).data());
        }

        /// FIXME: Handle unknow remove arguments.
        llvm::SmallVector<Arg> known_remove_args;
        self.parser.parse(
            remove,
            [&known_remove_args](Arg arg) { known_remove_args.emplace_back(std::move(arg)); },
            on_error);
        auto get_id = [](const Arg& arg) {
            return arg->getOption().getID();
        };
        ranges::sort(known_remove_args, {}, get_id);

        bool remove_pch = false;

        /// FIXME: Append the commands from response file.
        self.parser.parse(
            info.arguments.drop_front(),
            [&](Arg arg) {
                auto& opt = arg->getOption();
                auto id = opt.getID();

                /// Filter options we don't need.
                if(self.filtered_options.contains(id)) {
                    return;
                }

                /// Remove arguments in the remove list.
                auto range = ranges::equal_range(known_remove_args, id, {}, get_id);
                for(auto& remove: range) {
                    /// Match the -I*.
                    if(remove->getNumValues() == 1 && remove->getValue(0) == llvm::StringRef("*")) {
                        return;
                    }

                    /// Compare each value, convert `const char*` to `llvm::StringRef` for
                    /// comparing.
                    if(ranges::equal(
                           arg->getValues(),
                           remove->getValues(),
                           [](llvm::StringRef lhs, llvm::StringRef rhs) { return lhs == rhs; })) {
                        return;
                    }
                }

                /// For arguments -I<dir>, convert directory to absolute path.
                /// i.e xmake will generate commands in this style.
                if(id == options::OPT_I && arg->getNumValues() == 1) {
                    add_string("-I");
                    llvm::StringRef value = arg->getValue(0);
                    if(!value.empty() && !path::is_absolute(value)) {
                        add_string(path::join(info.directory, value));
                    } else {
                        add_string(value);
                    }
                    return;
                }

                /// A workaround to remove extra PCH when cmake generate PCH flags for clang.
                if(id == options::OPT_Xclang && arg->getNumValues() == 1) {
                    if(remove_pch) {
                        remove_pch = false;
                        return;
                    }

                    llvm::StringRef value = arg->getValue(0);
                    if(value == "-include-pch") {
                        remove_pch = true;
                        return;
                    }
                }

                add_argument(*arg);
            },
            on_error);

        /// FIXME: Do we want to parse append arguments also?
        for(auto& arg: options.append) {
            add_string(arg);
        }

        return llvm::ArrayRef(final_arguments).vec();
    }

    auto query_driver(this Self& self, llvm::StringRef driver)
        -> std::expected<DriverInfo, QueryDriverError> {
        driver = self.save_string(driver).data();
        auto it = self.driver_infos.find(driver.data());
        if(it != self.driver_infos.end()) {
            return it->second;
        }

        auto driver_info = clice::query_driver(driver);
        if(!driver_info) {
            return std::unexpected(driver_info.error());
        }

        DriverInfo info;
        info.target = self.save_string(driver_info->target);

        llvm::SmallVector<const char*> includes;
        for(llvm::StringRef include: driver_info->includes) {
            llvm::SmallString<64> buffer;

            /// Make sure the path is absolute, otherwise it may be
            /// "/usr/lib/gcc/x86_64-linux-gnu/13/../../../../include/c++/13", which
            /// interferes with our determination of the resource directory
            auto err = fs::real_path(include, buffer);
            include = buffer;

            /// Remove resource dir of the driver.
            if(err ||
               include.contains("lib/gcc")
               /// FIXME: Only for windows, for Mac removing default resource dir
               /// may result in unexpected error. Figure out it.
               || include.contains("lib\\clang")) {
                continue;
            }
            includes.emplace_back(self.save_string(include).data());
        }

        info.system_includes = self.save_cstring_list(includes);
        self.driver_infos.try_emplace(driver.data(), info);
        return info;
    }

    auto lookup(this Self& self, llvm::StringRef file, CommandOptions options) -> LookupInfo {
        LookupInfo info;

        file = self.save_string(file);
        auto it = self.command_infos.find(file.data());
        if(it != self.command_infos.end()) {
            info.directory = it->second.directory;
            info.arguments = self.process_command(file, it->second, options);
        } else {
            info = self.guess_or_fallback(file);
        }

        auto record = [&info, &self](llvm::StringRef argument) {
            info.arguments.emplace_back(self.save_string(argument).data());
        };

        if(options.query_driver) {
            llvm::StringRef driver = info.arguments[0];
            /// FIXME: We may want to query with current includes, because some options
            /// will affect the driver, e.g. --sysroot.
            if(auto driver_info = self.query_driver(driver)) {
                /// FIXME: Cache query result to avoid duplicate query.
                record("-nostdlibinc");

                if(!driver_info->target.empty()) {
                    record(std::format("--target={}", driver_info->target));
                }

                /// FIXME: Cache -I so that we can append directly, avoid duplicate lookup.
                for(auto& system_header: driver_info->system_includes) {
                    record("-I");
                    record(system_header);
                }
            } else if(!options.suppress_logging) {
                logging::warn("Failed to query driver:{}, error:{}", driver, driver_info.error());
            }
        }

        if(options.resource_dir) {
            record(std::format("-resource-dir={}", fs::resource_dir));
        }

        info.arguments.emplace_back(file.data());
        /// TODO: apply rules in clice.toml.
        return info;
    }

    auto guess_or_fallback(this Self& self, llvm::StringRef file) -> LookupInfo {
        // Try to guess command from other file in same directory or parent directory
        llvm::StringRef dir = path::parent_path(file);

        // Search up to 3 levels of parent directories
        int up_level = 0;
        while(!dir.empty() && up_level < 3) {
            // If any file in the directory has a command, use that command
            for(const auto& [other_file, info]: self.command_infos) {
                llvm::StringRef other = other_file;
                // Filter case that dir is /path/to/foo and there's another directory
                // /path/to/foobar
                if(other.starts_with(dir) &&
                   (other.size() == dir.size() || path::is_separator(other[dir.size()]))) {
                    logging::info("Guess command for:{}, from existed file: {}", file, other_file);
                    return LookupInfo{info.directory, info.arguments};
                }
            }
            dir = path::parent_path(dir);
            up_level += 1;
        }

        /// FIXME: use a better default case.
        // Fallback to default case.
        LookupInfo info;
        constexpr const char* fallback[] = {"clang++", "-std=c++20"};
        for(const char* arg: fallback) {
            info.arguments.emplace_back(self.save_string(arg).data());
        }
        return info;
    }
};

CompilationDatabase::CompilationDatabase() : impl(std::make_unique<CompilationDatabase::Impl>()) {
    /// Remove the input file, we will add input file ourselves.
    impl->filtered_options.insert(options::OPT_INPUT);

    /// -c and -o are meaningless for frontend.
    impl->filtered_options.insert(options::OPT_c);
    impl->filtered_options.insert(options::OPT_o);
    impl->filtered_options.insert(options::OPT_dxc_Fc);
    impl->filtered_options.insert(options::OPT_dxc_Fo);

    /// Remove all options related to PCH building.
    impl->filtered_options.insert(options::OPT_emit_pch);
    impl->filtered_options.insert(options::OPT_include_pch);
    impl->filtered_options.insert(options::OPT__SLASH_Yu);
    impl->filtered_options.insert(options::OPT__SLASH_Fp);

    /// Remove all options related to C++ module, we will
    /// build module and set deps ourselves.
    impl->filtered_options.insert(options::OPT_fmodule_file);
    impl->filtered_options.insert(options::OPT_fmodule_output);
    impl->filtered_options.insert(options::OPT_fprebuilt_module_path);
}

CompilationDatabase::CompilationDatabase(CompilationDatabase&& other) = default;

CompilationDatabase& CompilationDatabase::operator= (CompilationDatabase&& other) = default;

CompilationDatabase::~CompilationDatabase() = default;

std::optional<std::uint32_t> CompilationDatabase::get_option_id(llvm::StringRef argument) {
    auto& table = clang::driver::getDriverOptTable();

    llvm::SmallString<64> buffer = argument;

    if(argument.ends_with("=")) {
        buffer += "placeholder";
    }

    unsigned index = 0;
    std::array arguments = {buffer.c_str(), "placeholder"};
    llvm::opt::InputArgList arg_list(arguments.data(), arguments.data() + arguments.size());

    if(auto arg = table.ParseOneArg(arg_list, index)) {
        return arg->getOption().getID();
    } else {
        return {};
    }
}

auto CompilationDatabase::save_string(this Self& self, llvm::StringRef string) -> llvm::StringRef {
    return self.impl->save_string(string);
}

auto CompilationDatabase::query_driver(this Self& self, llvm::StringRef driver)
    -> std::expected<DriverInfo, QueryDriverError> {
    return self.impl->query_driver(driver);
}

auto CompilationDatabase::update_command(this Self& self,
                                         llvm::StringRef directory,
                                         llvm::StringRef file,
                                         llvm::ArrayRef<const char*> arguments) -> UpdateInfo {
    return self.impl->update_command(directory, file, arguments);
}

auto CompilationDatabase::update_command(this Self& self,
                                         llvm::StringRef directory,
                                         llvm::StringRef file,
                                         llvm::StringRef command) -> UpdateInfo {
    return self.impl->update_command(directory, file, command);
}

auto CompilationDatabase::load_commands(this Self& self,
                                        llvm::StringRef json_content,
                                        llvm::StringRef workspace)
    -> std::expected<std::vector<UpdateInfo>, std::string> {
    return self.impl->load_commands(json_content, workspace);
}

auto CompilationDatabase::load_compile_database(this Self& self,
                                                llvm::ArrayRef<std::string> compile_commands_dirs,
                                                llvm::StringRef workspace) -> void {
    return self.impl->load_compile_database(compile_commands_dirs, workspace);
}

auto CompilationDatabase::lookup(this Self& self, llvm::StringRef file, CommandOptions options)
    -> LookupInfo {
    return self.impl->lookup(file, options);
}

std::vector<const char*> CompilationDatabase::files() {
    std::vector<const char*> result;
    for(auto& [file, _]: impl->command_infos) {
        result.emplace_back(file);
    }
    return result;
}

}  // namespace clice<|MERGE_RESOLUTION|>--- conflicted
+++ resolved
@@ -210,7 +210,6 @@
             response_file_index,
         };
 
-<<<<<<< HEAD
         auto [it, success] = self.command_infos.try_emplace(file.data(), info);
         if(success) {
             /// If successfully inserted, we are loading new file.
@@ -227,18 +226,6 @@
                 old_info = info;
             }
         }
-=======
-    std::string message;
-    if(int ret_code = llvm::sys::ExecuteAndWait(driver,
-                                                argv,
-                                                env,
-                                                redirects,
-                                                /*SecondsToWait=*/0,
-                                                /*MemoryLimit=*/0,
-                                                &message)) {
-        return unexpected(ErrorKind::InvokeDriverFail, std::move(message));
-    }
->>>>>>> 39ec9bf7
 
         return UpdateInfo{kind, file};
     }
@@ -250,16 +237,10 @@
         llvm::BumpPtrAllocator local;
         llvm::StringSaver saver(local);
 
-<<<<<<< HEAD
         llvm::SmallVector<const char*, 32> arguments;
         auto [driver, _] = command.split(' ');
         driver = path::filename(driver);
         driver.consume_back(".exe");
-=======
-    const char* ts = "Target: ";
-    const char* sis = "#include <...> search starts here:";
-    const char* sie = "End of search list.";
->>>>>>> 39ec9bf7
 
         /// FIXME: Use a better to handle this.
         if(driver.ends_with("cl") || driver.starts_with("clang-cl")) {
@@ -275,7 +256,6 @@
         -> std::expected<std::vector<UpdateInfo>, std::string> {
         std::vector<UpdateInfo> infos;
 
-<<<<<<< HEAD
         auto json = json::parse(json_content);
         if(!json) {
             return std::unexpected(std::format("parse json failed: {}", json.takeError()));
@@ -290,23 +270,6 @@
             /// Ignore non-object item.
             if(item.kind() != json::Value::Object) {
                 continue;
-=======
-        if(line.starts_with(ts)) {
-            line.consume_front(ts);
-            target = line;
-            continue;
-        }
-
-        if(line == sis) {
-            found_start_marker = true;
-            in_includes_block = true;
-            continue;
-        }
-
-        if(line == sie) {
-            if(in_includes_block) {
-                in_includes_block = false;
->>>>>>> 39ec9bf7
             }
 
             auto& object = *item.getAsObject();
@@ -683,104 +646,25 @@
         }
         return info;
     }
-};
-
-CompilationDatabase::CompilationDatabase() : impl(std::make_unique<CompilationDatabase::Impl>()) {
-    /// Remove the input file, we will add input file ourselves.
-    impl->filtered_options.insert(options::OPT_INPUT);
-
-    /// -c and -o are meaningless for frontend.
-    impl->filtered_options.insert(options::OPT_c);
-    impl->filtered_options.insert(options::OPT_o);
-    impl->filtered_options.insert(options::OPT_dxc_Fc);
-    impl->filtered_options.insert(options::OPT_dxc_Fo);
-
-    /// Remove all options related to PCH building.
-    impl->filtered_options.insert(options::OPT_emit_pch);
-    impl->filtered_options.insert(options::OPT_include_pch);
-    impl->filtered_options.insert(options::OPT__SLASH_Yu);
-    impl->filtered_options.insert(options::OPT__SLASH_Fp);
-
-    /// Remove all options related to C++ module, we will
-    /// build module and set deps ourselves.
-    impl->filtered_options.insert(options::OPT_fmodule_file);
-    impl->filtered_options.insert(options::OPT_fmodule_output);
-    impl->filtered_options.insert(options::OPT_fprebuilt_module_path);
-}
-
-CompilationDatabase::CompilationDatabase(CompilationDatabase&& other) = default;
-
-CompilationDatabase& CompilationDatabase::operator= (CompilationDatabase&& other) = default;
-
-CompilationDatabase::~CompilationDatabase() = default;
-
-std::optional<std::uint32_t> CompilationDatabase::get_option_id(llvm::StringRef argument) {
-    auto& table = clang::driver::getDriverOptTable();
-
-    llvm::SmallString<64> buffer = argument;
-
-    if(argument.ends_with("=")) {
-        buffer += "placeholder";
-    }
-
-    unsigned index = 0;
-    std::array arguments = {buffer.c_str(), "placeholder"};
-    llvm::opt::InputArgList arg_list(arguments.data(), arguments.data() + arguments.size());
-
-    if(auto arg = table.ParseOneArg(arg_list, index)) {
-        return arg->getOption().getID();
-    } else {
-        return {};
-    }
-}
-
-auto CompilationDatabase::save_string(this Self& self, llvm::StringRef string) -> llvm::StringRef {
-    return self.impl->save_string(string);
-}
-
-auto CompilationDatabase::query_driver(this Self& self, llvm::StringRef driver)
-    -> std::expected<DriverInfo, QueryDriverError> {
-    return self.impl->query_driver(driver);
-}
-
-auto CompilationDatabase::update_command(this Self& self,
-                                         llvm::StringRef directory,
-                                         llvm::StringRef file,
-                                         llvm::ArrayRef<const char*> arguments) -> UpdateInfo {
-    return self.impl->update_command(directory, file, arguments);
-}
-
-auto CompilationDatabase::update_command(this Self& self,
-                                         llvm::StringRef directory,
-                                         llvm::StringRef file,
-                                         llvm::StringRef command) -> UpdateInfo {
-    return self.impl->update_command(directory, file, command);
-}
-
-auto CompilationDatabase::load_commands(this Self& self,
-                                        llvm::StringRef json_content,
-                                        llvm::StringRef workspace)
-    -> std::expected<std::vector<UpdateInfo>, std::string> {
-    return self.impl->load_commands(json_content, workspace);
-}
-
-auto CompilationDatabase::load_compile_database(this Self& self,
-                                                llvm::ArrayRef<std::string> compile_commands_dirs,
-                                                llvm::StringRef workspace) -> void {
-    return self.impl->load_compile_database(compile_commands_dirs, workspace);
-}
-
-auto CompilationDatabase::lookup(this Self& self, llvm::StringRef file, CommandOptions options)
-    -> LookupInfo {
-    return self.impl->lookup(file, options);
-}
-
-std::vector<const char*> CompilationDatabase::files() {
-    std::vector<const char*> result;
-    for(auto& [file, _]: impl->command_infos) {
-        result.emplace_back(file);
-    }
-    return result;
-}
+
+    auto CompilationDatabase::load_compile_database(
+        this Self& self,
+        llvm::ArrayRef<std::string> compile_commands_dirs,
+        llvm::StringRef workspace) -> void {
+        return self.impl->load_compile_database(compile_commands_dirs, workspace);
+    }
+
+    auto CompilationDatabase::lookup(this Self& self, llvm::StringRef file, CommandOptions options)
+        -> LookupInfo {
+        return self.impl->lookup(file, options);
+    }
+
+    std::vector<const char*> CompilationDatabase::files() {
+        std::vector<const char*> result;
+        for(auto& [file, _]: impl->command_infos) {
+            result.emplace_back(file);
+        }
+        return result;
+    }
 
 }  // namespace clice