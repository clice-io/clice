#include <numeric>

#include "Index/Index.h"
#include "Index/USR.h"
#include "AST/Semantic.h"
#include "Basic/SourceCode.h"
#include "Index/SymbolIndex.h"
#include "Support/Binary.h"
#include "Support/Compare.h"

namespace clice::index {

namespace {

<<<<<<< HEAD
struct SymbolIndexStorage : memory::SymbolIndex {
=======
const static clang::NamedDecl* normalize(const clang::NamedDecl* decl) {
    if(!decl) {
        std::abort();
    }

    decl = llvm::cast<clang::NamedDecl>(decl->getCanonicalDecl());

    if(auto ND = instantiatedFrom(llvm::cast<clang::NamedDecl>(decl))) {
        return llvm::cast<clang::NamedDecl>(ND->getCanonicalDecl());
    }

    return decl;
}

class SymbolIndexBuilder : public SemanticVisitor<SymbolIndexBuilder> {
public:
    SymbolIndexBuilder(ASTInfo& info) : SemanticVisitor(info, false) {}

    struct File : memory::SymbolIndex {
        llvm::DenseMap<const void*, uint32_t> symbolCache;
        llvm::DenseMap<std::pair<uint32_t, uint32_t>, uint32_t> locationCache;
    };

    /// Get the symbol id for the given decl.
    uint64_t getSymbolID(const void* symbol, bool isMacro = false) {
        auto iter = symbolIDs.find(symbol);
        if(iter != symbolIDs.end()) {
            return iter->second;
        }

        llvm::SmallString<128> USR;
        if(isMacro) {
            auto def = static_cast<const clang::MacroInfo*>(symbol);
            auto name = getTokenSpelling(SM, def->getDefinitionLoc());
            clang::index::generateUSRForMacro(name, def->getDefinitionLoc(), SM, USR);
        } else {
            clang::index::generateUSRForDecl(static_cast<const clang::Decl*>(symbol), USR);
        }

        assert(!USR.empty() && "Invalid USR");
        auto id = llvm::xxh3_64bits(USR);
        symbolIDs.try_emplace(symbol, id);
        return id;
    }
>>>>>>> 5e29848f

    std::uint32_t getLocation(LocalSourceRange range) {
        auto key = std::pair(range.begin, range.end);
        auto [iter, success] = locationCache.try_emplace(key, ranges.size());
        if(success) {
            ranges.emplace_back(range);
        }
        return iter->second;
    }

    std::uint32_t getSymbol(const void* symbol, uint64_t id, std::string name, SymbolKind kind) {
        auto [iter, success] = symbolCache.try_emplace(symbol, symbols.size());
        if(success) {
            symbols.emplace_back(memory::Symbol{
                .id = id,
                .name = std::move(name),
                .kind = kind,
            });
        }
        return iter->second;
    }

    void addOccurrence(uint32_t location, uint32_t symbol) {
        occurrences.emplace_back(memory::Occurrence{location, symbol});
    }

    void sort() {
        /// We will serialize the index to binary format and compare the data to
        /// check whether they are the index. So here we need to sort all vectors
        /// to make sure that the data is in the same order even they are in different
        /// files.

        /// Polyfill ranges::iota for libc++
        auto iota = [](auto &r, auto init) {
            ranges::generate(r, [init] mutable { return init++; });
        };

        /// Map the old index to new index.
        std::vector<uint32_t> symbolMap(symbols.size());
        std::vector<uint32_t> locationMap(ranges.size());

        {
            /// Sort symbols and update the symbolMap.
<<<<<<< HEAD
            std::vector<uint32_t> new2old(symbols.size());
            std::ranges::iota(new2old, 0u);
=======
            std::vector<uint32_t> new2old(file.symbols.size());
            iota(new2old, 0u);
>>>>>>> 5e29848f

            ranges::sort(views::zip(symbols, new2old), refl::less, [](const auto& element) {
                auto& symbol = std::get<0>(element);
                return std::tuple(symbol.id, symbol.name, symbol.kind);
            });

            for(uint32_t i = 0; i < symbols.size(); ++i) {
                symbolMap[new2old[i]] = i;
            }
        }

        {
            /// Sort locations and update the locationMap.
<<<<<<< HEAD
            std::vector<uint32_t> new2old(ranges.size());
            std::ranges::iota(new2old, 0u);
=======
            std::vector<uint32_t> new2old(file.ranges.size());
            iota(new2old, 0u);
>>>>>>> 5e29848f

            ranges::sort(views::zip(ranges, new2old), refl::less, [](const auto& element) {
                return std::get<0>(element);
            });

            for(uint32_t i = 0; i < ranges.size(); ++i) {
                locationMap[new2old[i]] = i;
            }
        }

        /// Sort occurrences and update the symbol and location references.
        for(auto& occurrence: occurrences) {
            occurrence.symbol = {symbolMap[occurrence.symbol]};
            occurrence.location = {locationMap[occurrence.location]};
        }

        ranges::sort(occurrences, refl::less, [](const auto& occurrence) {
            return occurrence.location;
        });

        auto range = ranges::unique(occurrences, refl::equal);
        occurrences.erase(range.begin(), range.end());

        /// Sort all relations and update the symbol and location references.
        for(auto& symbol: symbols) {
            for(auto& relation: symbol.relations) {
                auto kind = relation.kind;
                if(kind.is_one_of(RelationKind::Definition, RelationKind::Declaration)) {
                    relation.data = {locationMap[relation.data]};
                    relation.data1 = {locationMap[relation.data1]};
                } else if(kind.is_one_of(RelationKind::Reference, RelationKind::WeakReference)) {
                    relation.data = {locationMap[relation.data]};
                } else if(kind.is_one_of(RelationKind::Interface,
                                         RelationKind::Implementation,
                                         RelationKind::TypeDefinition,
                                         RelationKind::Base,
                                         RelationKind::Derived,
                                         RelationKind::Constructor,
                                         RelationKind::Destructor)) {
                    relation.data = {symbolMap[relation.data]};
                } else if(kind.is_one_of(RelationKind::Caller, RelationKind::Callee)) {
                    relation.data = {symbolMap[relation.data]};
                    relation.data1 = {locationMap[relation.data1]};
                } else {
                    assert(false && "Invalid relation kind");
                }
            }

            ranges::sort(symbol.relations, refl::less);

            auto range = ranges::unique(symbol.relations, refl::equal);
            symbol.relations.erase(range.begin(), range.end());
        }
    }

    llvm::DenseMap<const void*, uint32_t> symbolCache;
    llvm::DenseMap<std::pair<uint32_t, uint32_t>, uint32_t> locationCache;
};

class SymbolIndexBuilder : public SemanticVisitor<SymbolIndexBuilder> {
public:
    SymbolIndexBuilder(ASTInfo& info) : SemanticVisitor(info, false) {}

    /// Get the symbol id for the given decl.
    uint64_t getSymbolID(const void* symbol, bool isMacro = false) {
        auto iter = symbolIDs.find(symbol);
        if(iter != symbolIDs.end()) {
            return iter->second;
        }

        llvm::SmallString<128> USR;
        if(isMacro) {
            auto def = static_cast<const clang::MacroInfo*>(symbol);
            auto name = getTokenSpelling(SM, def->getDefinitionLoc());
            index::generateUSRForMacro(name, def->getDefinitionLoc(), SM, USR);
        } else {
            index::generateUSRForDecl(static_cast<const clang::Decl*>(symbol), USR);
        }

        assert(!USR.empty() && "Invalid USR");
        auto id = llvm::xxh3_64bits(USR);
        symbolIDs.try_emplace(symbol, id);
        return id;
    }

    std::uint32_t getSymbol(SymbolIndexStorage& file, const clang::NamedDecl* decl) {
        auto symbol = file.getSymbol(decl,
                                     getSymbolID(decl),
                                     decl->getNameAsString(),
                                     SymbolKind::from(decl));
        return symbol;
    }

public:
    void handleDeclOccurrence(const clang::NamedDecl* decl,
                              RelationKind kind,
                              clang::SourceLocation location) {
        assert(decl && "Invalid decl");
        decl = normalize(decl);

        if(location.isMacroID()) {
            auto spelling = AST.getSpellingLoc(location);
            auto expansion = AST.getExpansionLoc(location);

            /// FIXME: For location from macro, we only handle the case that the
            /// spelling and expansion are in the same file currently.
            if(AST.getFileID(spelling) != AST.getFileID(expansion)) {
                return;
            }

            /// For occurrence, we always use spelling location.
            location = spelling;
        }

        /// Add the occurrence.
        auto [fid, local] = AST.toLocalRange(location);
        auto& index = indices[fid];
        auto loc = index.getLocation(local);
        auto symbol = index.getSymbol(decl,
                                      getSymbolID(decl),
                                      decl->getNameAsString(),
                                      SymbolKind::from(decl));
        index.addOccurrence(loc, symbol);
    }

    void handleMacroOccurrence(const clang::MacroInfo* def,
                               RelationKind kind,
                               clang::SourceLocation location) {
        auto begin = def->getDefinitionLoc();
        auto end = def->getDefinitionEndLoc();
        assert(begin.isFileID() && end.isFileID() && "Invalid location");

        /// Get the macro name.
        auto name = getTokenSpelling(SM, begin);

        assert(location.isFileID() && "Invalid location");

        /// Add the occurrence.
        auto [fid, local] = AST.toLocalRange(location);
        auto& file = indices[fid];
        auto loc = file.getLocation(local);
        auto symbol = file.getSymbol(def, getSymbolID(def, true), name.str(), SymbolKind::Macro);
        file.addOccurrence(loc, symbol);

        /// If the macro is a definition, set definition range for it.
        memory::ValueRef data1 = {};
        if(kind & RelationKind::Definition) {
            auto [fid2, range] = AST.toLocalRange(clang::SourceRange(begin, end));
            assert(fid == fid2 && "Invalid macro definition location");
            data1.offset = file.getLocation(range);
        }

        auto& relations = file.symbols[symbol].relations;
        relations.emplace_back(memory::Relation{
            .kind = kind,
            .data = {loc},
            .data1 = data1,
        });
    }

    void handleRelation(const clang::NamedDecl* decl,
                        RelationKind kind,
                        const clang::NamedDecl* target,
                        clang::SourceRange range) {
        auto [begin, end] = range;

        /// For relation, we always use expansion location.
        begin = AST.getExpansionLoc(begin);
        end = AST.getExpansionLoc(end);
        assert(begin.isFileID() && end.isFileID() && "Invalid location");

        auto [fid, relationRange] = AST.toLocalRange(clang::SourceRange(begin, end));
        auto& file = indices[fid];

        /// Calculate the data for the relation.
        memory::ValueRef data[2] = {};
        using enum RelationKind::Kind;

        if(kind.is_one_of(Definition, Declaration)) {
            auto [fid2, definitionRange] = AST.toLocalRange(decl->getSourceRange());
            assert(fid == fid2 && "Invalid definition location");
            data[0].offset = file.getLocation(relationRange);
            data[1].offset = file.getLocation(definitionRange);
        } else if(kind.is_one_of(Reference, WeakReference)) {
            data[0].offset = file.getLocation(relationRange);
        } else if(kind.is_one_of(Interface,
                                 Implementation,
                                 TypeDefinition,
                                 Base,
                                 Derived,
                                 Constructor,
                                 Destructor)) {
            data[0].offset = getSymbol(file, normalize(target));
        } else if(kind.is_one_of(Caller, Callee)) {
            data[0].offset = getSymbol(file, normalize(target));
            data[1].offset = file.getLocation(relationRange);
        } else {
            std::unreachable();
        }

        /// Add the relation.
        auto symbol = getSymbol(file, normalize(decl));
        file.symbols[symbol].relations.emplace_back(memory::Relation{
            .kind = kind,
            .data = data[0],
            .data1 = data[1],
        });
    }

    llvm::DenseMap<clang::FileID, SymbolIndex> build() {
        run();

        for(auto& [_, index]: indices) {
            index.sort();
        }

        llvm::DenseMap<clang::FileID, SymbolIndex> result;
        for(auto& [fid, index]: indices) {
            if(index.path.empty()) {
                index.path = AST.getFilePath(fid);
            }

            auto [buffer, size] = clice::binary::binarify(static_cast<memory::SymbolIndex>(index));
            result.try_emplace(
                fid,
                SymbolIndex{static_cast<char*>(const_cast<void*>(buffer.base)), size, true});
        }
        return std::move(result);
    }

private:
    llvm::DenseMap<const void*, uint64_t> symbolIDs;
    llvm::DenseMap<clang::FileID, SymbolIndexStorage> indices;
};

}  // namespace

Shared<SymbolIndex> index(ASTInfo& info) {
    SymbolIndexBuilder collector(info);
    return collector.build();
}

}  // namespace clice::index<|MERGE_RESOLUTION|>--- conflicted
+++ resolved
@@ -12,54 +12,7 @@
 
 namespace {
 
-<<<<<<< HEAD
 struct SymbolIndexStorage : memory::SymbolIndex {
-=======
-const static clang::NamedDecl* normalize(const clang::NamedDecl* decl) {
-    if(!decl) {
-        std::abort();
-    }
-
-    decl = llvm::cast<clang::NamedDecl>(decl->getCanonicalDecl());
-
-    if(auto ND = instantiatedFrom(llvm::cast<clang::NamedDecl>(decl))) {
-        return llvm::cast<clang::NamedDecl>(ND->getCanonicalDecl());
-    }
-
-    return decl;
-}
-
-class SymbolIndexBuilder : public SemanticVisitor<SymbolIndexBuilder> {
-public:
-    SymbolIndexBuilder(ASTInfo& info) : SemanticVisitor(info, false) {}
-
-    struct File : memory::SymbolIndex {
-        llvm::DenseMap<const void*, uint32_t> symbolCache;
-        llvm::DenseMap<std::pair<uint32_t, uint32_t>, uint32_t> locationCache;
-    };
-
-    /// Get the symbol id for the given decl.
-    uint64_t getSymbolID(const void* symbol, bool isMacro = false) {
-        auto iter = symbolIDs.find(symbol);
-        if(iter != symbolIDs.end()) {
-            return iter->second;
-        }
-
-        llvm::SmallString<128> USR;
-        if(isMacro) {
-            auto def = static_cast<const clang::MacroInfo*>(symbol);
-            auto name = getTokenSpelling(SM, def->getDefinitionLoc());
-            clang::index::generateUSRForMacro(name, def->getDefinitionLoc(), SM, USR);
-        } else {
-            clang::index::generateUSRForDecl(static_cast<const clang::Decl*>(symbol), USR);
-        }
-
-        assert(!USR.empty() && "Invalid USR");
-        auto id = llvm::xxh3_64bits(USR);
-        symbolIDs.try_emplace(symbol, id);
-        return id;
-    }
->>>>>>> 5e29848f
 
     std::uint32_t getLocation(LocalSourceRange range) {
         auto key = std::pair(range.begin, range.end);
@@ -103,13 +56,8 @@
 
         {
             /// Sort symbols and update the symbolMap.
-<<<<<<< HEAD
             std::vector<uint32_t> new2old(symbols.size());
-            std::ranges::iota(new2old, 0u);
-=======
-            std::vector<uint32_t> new2old(file.symbols.size());
             iota(new2old, 0u);
->>>>>>> 5e29848f
 
             ranges::sort(views::zip(symbols, new2old), refl::less, [](const auto& element) {
                 auto& symbol = std::get<0>(element);
@@ -123,13 +71,8 @@
 
         {
             /// Sort locations and update the locationMap.
-<<<<<<< HEAD
             std::vector<uint32_t> new2old(ranges.size());
-            std::ranges::iota(new2old, 0u);
-=======
-            std::vector<uint32_t> new2old(file.ranges.size());
             iota(new2old, 0u);
->>>>>>> 5e29848f
 
             ranges::sort(views::zip(ranges, new2old), refl::less, [](const auto& element) {
                 return std::get<0>(element);
