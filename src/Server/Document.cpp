#include "Support/Logging.h"
#include "Server/Server.h"
#include "Compiler/Compilation.h"
#include "Feature/Diagnostic.h"
#include "llvm/Support/raw_ostream.h"
#include "llvm/Support/FileOutputBuffer.h"
#include "llvm/ADT/ScopeExit.h"

namespace clice {

void Server::load_cache_info() {
    auto path = path::join(config.project.cache_dir, "cache.json");
    auto file = llvm::MemoryBuffer::getFile(path);
    if(!file) {
        logging::warn("Fail to load cache info, because: {}", file.getError());
        return;
    }

    llvm::StringRef content = file.get()->getBuffer();
    auto json = json::parse(content);
    if(!json) {
        logging::warn("Fail to load cache info, invalid json: {}", json.takeError());
        return;
    }

    auto object = json->getAsObject();
    if(!object) {
        return;
    }

    auto version = object->getString("version");
    if(!version) {
        logging::info("Fail to load cache info, the cache info is outdated");
        return;
    }

    if(auto array = object->getArray("pchs")) {
        for(auto& pch: *array) {
            auto object = pch.getAsObject();
            if(!object) {
                continue;
            }

            auto file = object->getString("file");
            auto path = object->getString("path");
            auto preamble = object->getString("preamble");
            auto mtime = object->getNumber("mtime");
            auto deps = object->getArray("deps");
            auto arguments = object->getArray("arguments");
            auto includes = object->get("includes");

            if(!file || !path || !preamble || !mtime || !deps || !arguments || !includes) {
                continue;
            }

            PCHInfo info;
            info.path = *path;
            info.preamble = *preamble;
            info.mtime = *mtime;

            for(auto& dep: *deps) {
                info.deps.push_back(dep.getAsString()->str());
            }

            for(auto& argument: *arguments) {
                auto carg = database.save_string(*argument.getAsString());
                info.arguments.emplace_back(carg.data());
            }

            /// Update the PCH info.
            auto opening_file = opening_files.get_or_add(*file);
            opening_file->pch = std::move(info);
            opening_file->pch_includes =
                json::deserialize<decltype(opening_file->pch_includes)>(*includes);
        }
    }

    logging::info("Load cache info successfully");
}

void Server::save_cache_info() {
    json::Object json;
    json["version"] = "0.0.1";
    json["pchs"] = json::Array();

    for(auto& [file, open_file]: opening_files) {
        if(!open_file->pch) {
            continue;
        }

        auto& pch = *open_file->pch;
        json::Object object;
        object["file"] = file;
        object["path"] = pch.path;
        object["preamble"] = pch.preamble;
        object["mtime"] = pch.mtime;
        object["deps"] = json::serialize(pch.deps);
        object["arguments"] = json::serialize(pch.arguments);
        object["includes"] = json::serialize(open_file->pch_includes);

        json["pchs"].getAsArray()->emplace_back(std::move(object));
    }

    auto final_path = path::join(config.project.cache_dir, "cache.json");

    llvm::SmallString<128> temp_path;
    if(auto error = llvm::sys::fs::createTemporaryFile("cache", "json", temp_path)) {
        logging::warn("Fail to create temporary file for cache info: {}", error.message());
        return;
    }

    auto clean_up = llvm::make_scope_exit([&temp_path]() {
        if(auto errc = llvm::sys::fs::remove(temp_path)) {
            logging::warn("Fail to remove temporary file: {}", errc.message());
        }
    });

    std::error_code EC;
    llvm::raw_fd_ostream os(temp_path, EC, llvm::sys::fs::OF_None);
    if(EC) {
        logging::warn("Fail to open temporary file for writing: {}", EC.message());
        return;
    }

    os << json::Value(std::move(json));
    os.flush();
    os.close();

    if(os.has_error()) {
        logging::warn("Fail to write cache info to temporary file");
        return;
    }

    if(auto error = llvm::sys::fs::rename(temp_path, final_path)) {
        logging::warn("Fail to rename temporary file to final cache file: {}", error.message());
        return;
    }

    clean_up.release();

    logging::info("Save cache info successfully");
}

namespace {

bool check_pch_update(llvm::StringRef content,
                      std::uint32_t bound,
                      CompilationDatabase::LookupInfo& info,
                      PCHInfo& pch) {
    if(content.substr(0, bound) != pch.preamble) {
        return true;
    }

    if(info.arguments != pch.arguments) {
        return true;
    }

    /// Check deps.
    for(auto& dep: pch.deps) {
        fs::file_status status;
        auto error = fs::status(dep, status, true);
        if(error || std::chrono::duration_cast<std::chrono::milliseconds>(
                        status.getLastModificationTime().time_since_epoch())
                            .count() > pch.mtime) {
            return true;
        }
    }

    return false;
}

/// The actual PCH build task.
async::Task<bool> build_pch_task(CompilationDatabase::LookupInfo& info,
                                 std::string cache_dir,
                                 std::shared_ptr<OpenFile> open_file,
                                 std::string path,
                                 std::uint32_t bound,
                                 std::string content,
                                 std::shared_ptr<std::vector<Diagnostic>> diagnostics) {
    if(!fs::exists(cache_dir)) {
        auto error = fs::create_directories(cache_dir);
        if(error) {
            logging::warn("Fail to create directory for PCH building: {}", cache_dir);
            co_return false;
        }
    }

    /// Everytime we build a new pch, the old diagnostics should be discarded.
    diagnostics->clear();

    CompilationParams params;
    params.kind = CompilationUnit::Preamble;
    params.output_file = path::join(cache_dir, path::filename(path) + ".pch");
    params.arguments = std::move(info.arguments);
    params.diagnostics = diagnostics;
    params.add_remapped_file(path, content, bound);

    std::string command;
    for(auto argument: params.arguments) {
        command += " ";
        command += argument;
    }

    logging::info("Start building PCH for {}, command: [{}]", path, command);
    command.clear();

    PCHInfo pch;
    std::string message = std::move(command);  // reuse buffer
    std::vector<feature::DocumentLink> links;

    bool success = co_await async::submit([&params, &pch, &message, &links] -> bool {
        /// PCH file is written until destructing, Add a single block for it.
        auto unit = compile(params, pch);
        if(!unit) {
            message = std::move(unit.error());
            return false;
        }

        links = feature::document_links(*unit);
        /// TODO: index PCH file, etc
        return true;
    });

    if(!success) {
        logging::warn("Building PCH fails for {}, Because: {}", path, message);
        for(auto& diagnostic: *diagnostics) {
            logging::warn("{}", diagnostic.message);
        }
        co_return false;
    }

    logging::info("Building PCH successfully for {}", path);

    /// Update the built PCH info.
    open_file->pch = std::move(pch);
    open_file->pch_includes = std::move(links);

    /// Resume waiters on this event.
    open_file->pch_built_event.set();
    open_file->pch_built_event.clear();

    co_return true;
};

}  // namespace

async::Task<bool> Server::build_pch(std::string file, std::string content) {
    CommandOptions options;
    options.resource_dir = true;
    options.query_driver = true;
    auto info = database.get_command(file, options);

    auto bound = compute_preamble_bound(content);
    auto& open_file = opening_files.get_or_add(file);

    /// Check update ...
    if(open_file->pch && !check_pch_update(content, bound, info, *open_file->pch)) {
        /// If not need update, return directly.
        logging::info("PCH is already up-to-date for {}", file);
        co_return true;
    }

    /// If there is already an PCH build task, cancel it.
    auto& task = open_file->pch_build_task;
    if(!task.empty()) {
        if(task.finished()) {
            task.release().destroy();
            logging::info("Release old pch task!");
        } else {
            task.cancel();
            task.dispose();
        }
        logging::info("Cancel old PCH building task!");
    }

    /// Schedule the new building task.
    task = build_pch_task(info,
                          config.project.cache_dir,
                          open_file,
                          file,
                          bound,
                          std::move(content),
                          open_file->diagnostics);
    if(co_await task) {
        /// FIXME: At this point, task has already been finished, destroy it directly.
        task.release().destroy();
        co_return true;
    }

    /// FIXME: report diagnostics in the preamble.
    co_return false;
}

async::Task<> Server::build_ast(std::string path, std::string content) {
    auto file = opening_files.get_or_add(path);

    /// Try get the lock, the waiter on the lock will be resumed when
    /// guard is destroyed.
    auto guard = co_await file->ast_built_lock.try_lock();

    /// PCH is already updated.
    bool success = co_await build_pch(path, content);
    if(!success) {
        co_return;
    }

    auto pch = file->pch;
    if(!pch) {
        logging::fatal("Expected PCH built at this point");
    }

    CommandOptions options;
    options.resource_dir = true;
    options.query_driver = true;

    CompilationParams params;
    params.kind = CompilationUnit::Content;
    params.arguments = database.get_command(path, options).arguments;
    params.add_remapped_file(path, content);
    params.pch = {pch->path, pch->preamble.size()};
    file->diagnostics->clear();
    params.diagnostics = file->diagnostics;
    params.clang_tidy = config::server.clang_tidy;

    /// Check result
    auto ast = co_await async::submit([&] { return compile(params); });
    if(!ast) {
        /// FIXME: Fails needs cancel waiting tasks.
        logging::warn("Building AST fails for {}, Beacuse: {}", path, ast.error());
        for(auto& diagnostic: *file->diagnostics) {
            logging::warn("{}", diagnostic.message);
        }
        co_return;
    }

<<<<<<< HEAD
=======
    /// Run Clang-Tidy
    if(config.project.clang_tidy) {
        logging::warn(
            "clang-tidy is not fully supported yet. Tracked in https://github.com/clice-project/clice/issues/90.");
    }

>>>>>>> 9674328c
    /// Send diagnostics
    auto diagnostics = co_await async::submit(
        [&, kind = this->kind] { return feature::diagnostics(kind, mapping, *ast); });
    co_await notify("textDocument/publishDiagnostics",
                    json::Object{
                        {"uri",         mapping.to_uri(path)  },
                        {"diagnostics", std::move(diagnostics)},
    });

    /// FIXME: Index the source file.
    /// co_await indexer.index(*ast);

    /// Update built AST info.
    file->ast = std::make_shared<CompilationUnit>(std::move(*ast));

    /// Dispose the task so that it will destroyed when task complete.
    file->ast_build_task.dispose();

    logging::info("Building AST successfully for {}", path);
}

async::Task<std::shared_ptr<OpenFile>> Server::add_document(std::string path, std::string content) {
    auto& openFile = opening_files.get_or_add(path);
    openFile->version += 1;
    openFile->content = content;

    auto& task = openFile->ast_build_task;

    /// If there is already an AST build task, cancel it.
    if(!task.empty()) {
        if(task.finished()) {
            task.release().destroy();
            logging::info("Release old AST building Task!");
        } else {
            task.cancel();
            task.dispose();
        }
        logging::info("Cancel old AST building Task!");
    }

    /// Create and schedule a new task.
    task = build_ast(std::move(path), std::move(content));
    task.schedule();

    co_return openFile;
}

async::Task<> Server::on_did_open(proto::DidOpenTextDocumentParams params) {
    auto path = mapping.to_path(params.textDocument.uri);
    auto file = co_await add_document(path, std::move(params.textDocument.text));
    co_return;
}

async::Task<> Server::on_did_change(proto::DidChangeTextDocumentParams params) {
    auto path = mapping.to_path(params.textDocument.uri);
    auto file = co_await add_document(path, std::move(params.contentChanges[0].text));
    co_return;
}

async::Task<> Server::on_did_save(proto::DidSaveTextDocumentParams params) {
    auto path = mapping.to_path(params.textDocument.uri);
    co_return;
}

async::Task<> Server::on_did_close(proto::DidCloseTextDocumentParams params) {
    auto path = mapping.to_path(params.textDocument.uri);
    co_return;
}

}  // namespace clice<|MERGE_RESOLUTION|>--- conflicted
+++ resolved
@@ -333,15 +333,6 @@
         co_return;
     }
 
-<<<<<<< HEAD
-=======
-    /// Run Clang-Tidy
-    if(config.project.clang_tidy) {
-        logging::warn(
-            "clang-tidy is not fully supported yet. Tracked in https://github.com/clice-project/clice/issues/90.");
-    }
-
->>>>>>> 9674328c
     /// Send diagnostics
     auto diagnostics = co_await async::submit(
         [&, kind = this->kind] { return feature::diagnostics(kind, mapping, *ast); });
