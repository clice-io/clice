--- conflicted
+++ resolved
@@ -109,21 +109,12 @@
 
     EXPECT_EQ(std::size(paths), std::size(uris));
 
-<<<<<<< HEAD
-  for (int i = 0; i < std::size(paths); ++i) {
-    // llvm::outs() << ": " << SC::toURI(paths[i])<< "\n";
-    // llvm::outs() << ": " << SC::toPath(uris[i])<< "\n";
-    EXPECT_EQ(SC::toURI(paths[i]), uris[i]);
-    EXPECT_EQ(paths[i], SC::toPath(uris[i]));
-  }
-=======
     for(int i = 0; i < std::size(paths); ++i) {
         llvm::outs() << ": " << SC::toURI(paths[i]) << "\n";
         llvm::outs() << ": " << SC::toPath(uris[i]) << "\n";
         EXPECT_EQ(SC::toURI(paths[i]), uris[i]);
         EXPECT_EQ(paths[i], SC::toPath(uris[i]));
     }
->>>>>>> 5a7915d4
 }
 
 }  // namespace
