--- conflicted
+++ resolved
@@ -42,292 +42,17 @@
 end
 
 add_defines("TOML_EXCEPTIONS=0")
-<<<<<<< HEAD
-add_requires("spdlog", {system = false, version = "1.15.3", configs = {header_only = false, std_format = true, noexcept = true}})
-add_requires(libuv_require, "toml++", "croaring", "flatbuffers", "cpptrace")
-add_requires("clice-llvm", {alias = "llvm"})
-=======
 add_requires(
 	"spdlog",
 	{ system = false, version = "1.15.3", configs = { header_only = false, std_format = true, noexcept = true } }
 )
-add_requires(libuv_require, "toml++", "croaring", "flatbuffers")
+add_requires(libuv_require, "toml++", "croaring", "flatbuffers", "cpptrace")
 add_requires("clice-llvm", { alias = "llvm" })
->>>>>>> 2214d53e
 
 add_rules("mode.release", "mode.debug", "mode.releasedbg")
 set_languages("c++23")
 add_rules("clice_build_config")
 
-<<<<<<< HEAD
-target("clice-core")
-    set_kind("$(kind)")
-    add_files("src/**.cpp|Driver/*.cpp", "include/Index/schema.fbs")
-    add_includedirs("include", {public = true})
-
-    add_rules("flatbuffers.schema.gen", "clice_clang_tidy_config")
-    add_packages("flatbuffers")
-    add_packages("libuv", "spdlog", "toml++", "croaring", {public = true})
-
-    if is_mode("debug") then
-        add_packages("llvm", {
-            public = true,
-            links = {
-                "LLVMSupport",
-                "LLVMFrontendOpenMP",
-                "LLVMOption",
-                "LLVMTargetParser",
-                "clangAST",
-                "clangASTMatchers",
-                "clangBasic",
-                "clangDriver",
-                "clangFormat",
-                "clangFrontend",
-                "clangLex",
-                "clangSema",
-                "clangSerialization",
-                "clangTidy",
-                "clangTidyUtils",
-                -- ALL_CLANG_TIDY_CHECKS
-                "clangTidyAndroidModule",
-                "clangTidyAbseilModule",
-                "clangTidyAlteraModule",
-                "clangTidyBoostModule",
-                "clangTidyBugproneModule",
-                "clangTidyCERTModule",
-                "clangTidyConcurrencyModule",
-                "clangTidyCppCoreGuidelinesModule",
-                "clangTidyDarwinModule",
-                "clangTidyFuchsiaModule",
-                "clangTidyGoogleModule",
-                "clangTidyHICPPModule",
-                "clangTidyLinuxKernelModule",
-                "clangTidyLLVMModule",
-                "clangTidyLLVMLibcModule",
-                "clangTidyMiscModule",
-                "clangTidyModernizeModule",
-                "clangTidyObjCModule",
-                "clangTidyOpenMPModule",
-                "clangTidyPerformanceModule",
-                "clangTidyPortabilityModule",
-                "clangTidyReadabilityModule",
-                "clangTidyZirconModule",
-                "clangTooling",
-                "clangToolingCore",
-                "clangToolingInclusions",
-                "clangToolingInclusionsStdlib",
-                "clangToolingSyntax",
-            }
-        })
-        on_config(function(target)
-            local llvm_dynlib_dir = path.join(target:pkg("llvm"):installdir(), "lib")
-            target:add("rpathdirs", llvm_dynlib_dir)
-        end)
-    elseif is_mode("release", "releasedbg") then
-        add_packages("llvm", {public = true})
-    end
-
-target("clice")
-    set_kind("binary")
-    add_files("bin/clice.cc")
-    add_deps("clice-core")
-
-    -- workaround
-    -- @see https://github.com/xmake-io/xmake/issues/7029
-    if is_plat("macosx") then
-        set_toolset("dsymutil", "dsymutil")
-    end
-
-    on_config(function(target)
-        local llvm_dir = target:dep("clice-core"):pkg("llvm"):installdir()
-        target:add("installfiles", path.join(llvm_dir, "lib/clang/(**)"), {prefixdir = "lib/clang"})
-    end)
-
-    after_build(function(target)
-        local res_dir = path.join(target:targetdir(), "../lib/clang")
-        if not os.exists(res_dir) then
-            local llvm_dir = target:dep("clice-core"):pkg("llvm"):installdir()
-            os.vcp(path.join(llvm_dir, "lib/clang"), res_dir)
-        end
-    end)
-
-target("unit_tests")
-    set_default(false)
-    set_kind("binary")
-    add_files("bin/unit_tests.cc", "tests/unit/**.cpp")
-    add_includedirs(".", {public = true})
-
-    add_packages("cpptrace")
-    add_deps("clice-core")
-
-    add_tests("default")
-
-    after_load(function(target)
-        target:set("runargs",
-            "--test-dir=" .. path.absolute("tests/data")
-        )
-    end)
-
-target("integration_tests")
-    set_default(false)
-    set_kind("phony")
-
-    add_deps("clice")
-    add_packages("llvm")
-
-    add_tests("default")
-
-    on_test(function(target, opt)
-        import("lib.detect.find_tool")
-
-        local uv = assert(find_tool("uv"), "uv not found!")
-        local argv = {
-            "run", "pytest",
-            "--log-cli-level=INFO",
-            "-s", "tests/integration",
-            "--executable=" .. target:dep("clice"):targetfile(),
-        }
-        local opt = {envs = envs, curdir = os.projectdir()}
-        os.vrunv(uv.program, argv, opt)
-
-        return true
-    end)
-
-rule("clice_clang_tidy_config")
-    on_load(function(target)
-        import("core.project.depend")
-
-        local autogendir = path.join(target:autogendir(), "rules/clice_clang_tidy_config")
-        os.mkdir(autogendir)
-        target:add("includedirs", autogendir, {public = true})
-
-        local src = path.join(os.projectdir(), "config/clang-tidy-config.h")
-        depend.on_changed(function()
-            os.vcp(src, path.join(autogendir, "clang-tidy-config.h"))
-        end, {
-            files = src,
-            changed = target:is_rebuilt()
-        })
-    end)
-
-    before_build(function (target)
-        local dest = path.join(target:autogendir(), "rules/clice_clang_tidy_config/clang-tidy-config.h")
-        if not os.exists(dest) then
-            local src = path.join(os.projectdir(), "config/clang-tidy-config.h")
-            os.vcp(src, dest)
-        end
-    end)
-
-rule("clice_build_config")
-    on_load(function(target)
-        target:set("exceptions", "no-cxx")
-        target:add("cxflags", "-fno-rtti", "-Wno-undefined-inline", {tools = {"clang", "clangxx", "gcc", "gxx"}})
-        target:add("cxflags", "/GR-", "/Zc:preprocessor", {tools = {"clang_cl", "cl"}})
-
-        if target:is_plat("windows") and not target:toolchain("msvc") then
-            target:set("toolset", "ar", "llvm-ar")
-            if target:toolchain("clang-cl") then
-                target:set("toolset", "ld", "lld-link")
-                target:set("toolset", "sh", "lld-link")
-            else
-                target:add("ldflags", "-fuse-ld=lld-link")
-            end
-        elseif target:is_plat("linux") then
-            target:add("ldflags", "-fuse-ld=lld", "-static-libstdc++", "-Wl,--gc-sections")
-        elseif target:is_plat("macosx") then
-            target:add("ldflags", "-fuse-ld=lld", "-static-libc++", "-Wl,-dead_strip,-object_path_lto,clice.lto.o")
-        end
-
-        if has_config("ci") then
-            target:add("cxxflags", "-DCLICE_CI_ENVIRONMENT=1")
-        end
-
-        if has_config("enable_test") then
-            target:add("cxxflags", "-DCLICE_ENABLE_TEST=1")
-        end
-    end)
-
-rule("flatbuffers.schema.gen")
-    set_extensions(".fbs")
-
-    on_prepare_files(function(target, jobgraph, sourcebatch, opt)
-        import("lib.detect.find_tool")
-        import("core.project.depend")
-        import("utils.progress")
-
-        assert(target:pkg("flatbuffers"), "Please configure add_packages(\"flatbuffers\") for target(" .. target:name() .. ")")
-        local envs = target:pkgenvs()
-        local flatc = assert(find_tool("flatc", {envs = envs}), "flatc not found!")
-
-        local group_name = path.join(target:fullname(), "generate/fbs")
-        local autogendir = path.join(target:autogendir(), "rules/flatbuffers")
-        jobgraph:group(group_name, function()
-            for _, sourcefile in ipairs(sourcebatch.sourcefiles) do
-                local job = path.join(group_name, sourcefile)
-                local generate_dir = path.normalize(path.join(autogendir, path.directory(sourcefile)))
-                target:add("includedirs", generate_dir, {public = true})
-                os.mkdir(generate_dir)
-                jobgraph:add(job, function(index, total, opt)
-                    local argv = {
-                        "--cpp",
-                        "-o", generate_dir,
-                        sourcefile
-                    }
-
-                    depend.on_changed(function()
-                        progress.show(flatc.progress or 0, "${color.build.object}generating.fbs %s", sourcefile)
-                        os.vrunv(flatc.program, argv)
-                    end, {
-                        files = sourcefile,
-                        dependfile = target:dependfile(sourcefile),
-                        changed = target:is_rebuilt()
-                    })
-                end)
-            end
-        end)
-    end, {jobgraph = true})
-
-package("clice-llvm")
-    if has_config("llvm") then
-        set_sourcedir(get_config("llvm"))
-    else
-        on_source(function(package)
-            import("core.base.json")
-
-            local info = json.loadfile("./config/prebuilt-llvm.json")
-            for _, info in ipairs(info) do
-                if info.platform:lower() == get_config("plat")
-                    and (info.build_type:lower() == get_config("mode")
-                        or info.build_type:lower() == "release" and get_config("mode") == "releasedbg")
-                    and (info.is_lto == has_config("release"))
-                then
-                    package:add("urls", format("https://github.com/clice-io/clice-llvm/releases/download/%s/%s", info.version, info.filename))
-                    package:add("versions", info.version, info.sha256)
-                end
-            end
-        end)
-    end
-
-    if is_plat("linux", "macosx") then
-        if is_mode("debug") then
-            add_configs("shared", {description = "Build shared library.", default = true, type = "boolean", readonly = true})
-        end
-    end
-
-    if is_plat("windows", "mingw") then
-        add_syslinks("version", "ntdll")
-    end
-
-    on_install(function(package)
-        if not package:config("shared") then
-            package:add("defines", "CLANG_BUILD_STATIC")
-        end
-
-        os.vcp("bin", package:installdir())
-        os.vcp("lib", package:installdir())
-        os.vcp("include", package:installdir())
-    end)
-=======
 target("clice-core", function()
 	set_kind("$(kind)")
 	add_files("src/**.cpp|Driver/*.cpp", "include/Index/schema.fbs")
@@ -427,6 +152,7 @@
 	add_files("bin/unit_tests.cc", "tests/unit/**.cpp")
 	add_includedirs(".", { public = true })
 
+	add_packages("cpptrace")
 	add_deps("clice-core")
 
 	add_tests("default")
@@ -619,7 +345,6 @@
 		os.vcp("include", package:installdir())
 	end)
 end)
->>>>>>> 2214d53e
 
 if has_config("release") then
 	xpack("clice")
