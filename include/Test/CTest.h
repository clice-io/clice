--- conflicted
+++ resolved
@@ -80,13 +80,10 @@
 
     Tester& compile(llvm::StringRef standard = "-std=c++20") {
         auto command = std::format("clang++ {} {} -fms-extensions", standard, src_path);
-<<<<<<< HEAD
-        database.add_command(src_path, command);
-        params.arguments = database.get_command(src_path);
-=======
+
         database.update_command("fake", src_path, command);
         params.arguments = database.get_command(src_path).arguments;
->>>>>>> 741f70a1
+
 
         auto info = clice::compile(params);
         ASSERT_TRUE(info);
