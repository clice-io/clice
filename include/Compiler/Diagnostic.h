--- conflicted
+++ resolved
@@ -1,11 +1,8 @@
 #pragma once
 
-<<<<<<< HEAD
-#include "Clang.h"
 #include "Basic/Document.h"
-=======
-#include "clang/Basic/Diagnostic.h"
->>>>>>> 37f9cba3
+
+#include <clang/Basic/Diagnostic.h>
 
 namespace clice {
 namespace proto {
