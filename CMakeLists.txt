cmake_minimum_required(VERSION 3.20)
project(CLICE_PROJECT)

set(CMAKE_CXX_STANDARD 23)
set(CMAKE_EXPORT_COMPILE_COMMANDS ON)
set(CMAKE_RUNTIME_OUTPUT_DIRECTORY ${PROJECT_BINARY_DIR}/bin)

if(NOT DEFINED LLVM_INSTALL_PATH OR LLVM_INSTALL_PATH STREQUAL "")
    message(FATAL_ERROR "Error: The variable LLVM_INSTALL_PATH is not set. Please specify it with -DLLVM_INSTALL_PATH=<value>.")
endif()

set(CMAKE_PREFIX_PATH "${LLVM_INSTALL_PATH}")

if(WIN32)
    # https://github.com/llvm/llvm-project/issues/86250
    add_definitions(-DCLANG_BUILD_STATIC)
else()
    find_package(LLVM REQUIRED CONFIG)
    find_package(Clang REQUIRED CONFIG)
endif()

message(STATUS "Found LLVM ${LLVM_INCLUDE_DIRS}")

if(CLICE_DEV)
    include(FetchContent)
    if(CMAKE_SYSTEM_NAME STREQUAL "Linux" AND CMAKE_BUILD_TYPE STREQUAL "Debug")
        # libuv option
        set(ASAN ON CACHE BOOL "" FORCE)
    endif()

    FetchContent_Declare(
        tomlplusplus   
        GIT_REPOSITORY https://github.com/marzer/tomlplusplus.git
    )
    FetchContent_Declare(
        libuv
        GIT_REPOSITORY https://github.com/libuv/libuv.git
        GIT_TAG v1.x
    )
    FetchContent_MakeAvailable(tomlplusplus libuv)

    if(WIN32)
        set(CMAKE_MSVC_RUNTIME_LIBRARY "MultiThreadedDLL")
    endif()
else()
    find_package(tomlplusplus REQUIRED CONFIG)
    find_package(libuv REQUIRED CONFIG)
endif()

if(CMAKE_BUILD_TYPE STREQUAL "Debug")
    set(CMAKE_CXX_FLAGS "${CMAKE_CXX_FLAGS} -fno-rtti -fno-exceptions -g -O0 -fsanitize=address -Wno-deprecated-declarations")
    set(CMAKE_EXE_LINKER_FLAGS "${CMAKE_LINKER_FLAGS} -fuse-ld=lld -fsanitize=address")
    set(CMAKE_SHARED_LINKER_FLAGS "${CMAKE_SHARED_LINKER_FLAGS} -fuse-ld=lld -fsanitize=address")
elseif(CMAKE_BUILD_TYPE STREQUAL "RelWithDebInfo")
    set(CMAKE_CXX_FLAGS "${CMAKE_CXX_FLAGS} -fno-rtti -fno-exceptions -fsanitize=thread -Wno-deprecated-declarations")
    set(CMAKE_EXE_LINKER_FLAGS "${CMAKE_LINKER_FLAGS} -fsanitize=thread -fuse-ld=lld")
    set(CMAKE_SHARED_LINKER_FLAGS "${CMAKE_SHARED_LINKER_FLAGS} -fsanitize=thread -fuse-ld=lld")
else()
    set(CMAKE_CXX_FLAGS "${CMAKE_CXX_FLAGS} -fno-rtti -fno-exceptions -O3 -Wno-deprecated-declarations")
    if(WIN32)
        set(CMAKE_EXE_LINKER_FLAGS  "${CMAKE_LINKER_FLAGS} -fuse-ld=lld-link")
        set(CMAKE_SHARED_LINKER_FLAGS "${CMAKE_SHARED_LINKER_FLAGS} -fuse-ld=lld-link")
    else()
        set(CMAKE_EXE_LINKER_FLAGS  "${CMAKE_LINKER_FLAGS} -fuse-ld=lld")
        set(CMAKE_SHARED_LINKER_FLAGS "${CMAKE_SHARED_LINKER_FLAGS} -fuse-ld=lld")
    endif()
endif()

if(WIN32)
    set(CLICE_BUILD_TYPE STATIC)
else ()
    set(CLICE_BUILD_TYPE STATIC)
endif()

# build clice core part as library
file(GLOB_RECURSE CLICE_SOURCES
    "${CMAKE_SOURCE_DIR}/src/AST/*.cpp"
    "${CMAKE_SOURCE_DIR}/src/Async/*.cpp"
    "${CMAKE_SOURCE_DIR}/src/Basic/*.cpp" 
    "${CMAKE_SOURCE_DIR}/src/Compiler/*.cpp" 
    "${CMAKE_SOURCE_DIR}/src/Index/*.cpp" 
    "${CMAKE_SOURCE_DIR}/src/Feature/*.cpp"
    "${CMAKE_SOURCE_DIR}/src/Server/*.cpp"
    "${CMAKE_SOURCE_DIR}/src/Support/*.cpp"
)
add_library(clice-core "${CLICE_BUILD_TYPE}" "${CLICE_SOURCES}")

# set llvm include and lib path
target_include_directories(clice-core PUBLIC "${LLVM_INSTALL_PATH}/include")
target_link_directories(clice-core PUBLIC "${LLVM_INSTALL_PATH}/lib")

if(NOT WIN32)
    target_link_libraries(clice-core PUBLIC
        LLVMSupport
        LLVMFrontendOpenMP
        clangAST
        clangASTMatchers
        clangBasic
        clangDependencyScanning
        clangDriver
        clangFormat
        clangFrontend
        clangIndex
        clangLex
        clangSema
        clangSerialization
        clangTooling
        clangToolingCore
        clangToolingInclusions
        clangToolingInclusionsStdlib
        clangToolingSyntax
    )
else()
    file(GLOB LLVM_LIBRARIES "${LLVM_INSTALL_PATH}/lib/*.lib")
    target_link_libraries(clice-core PUBLIC ${LLVM_LIBRARIES} version ntdll)
endif()

target_include_directories(clice-core PUBLIC "${CMAKE_SOURCE_DIR}/include")
target_link_libraries(clice-core PUBLIC uv_a tomlplusplus::tomlplusplus)

# clice executable
add_executable(clice "${CMAKE_SOURCE_DIR}/src/Driver/clice.cc")
target_link_libraries(clice PRIVATE clice-core)

# integration_tests
add_executable(integration_tests "${CMAKE_SOURCE_DIR}/src/Driver/integration_tests.cc")
target_link_libraries(integration_tests PRIVATE clice-core)

# clice tests
if(CLICE_ENABLE_TEST)
<<<<<<< HEAD
    add_subdirectory("${CMAKE_SOURCE_DIR}/deps/googletest")
    set(CLICE_TEST_SOURCES ${CMAKE_SOURCE_DIR}/src/Driver/unit_tests.cc)
    file(GLOB_RECURSE TEST_SRC_FILES "${CMAKE_SOURCE_DIR}/unittests/*/*.cpp")
    list(APPEND CLICE_TEST_SOURCES ${TEST_SRC_FILES})

    add_executable(unit_tests ${CLICE_TEST_SOURCES} ${SRC_FILES})
    target_include_directories(unit_tests PRIVATE
        "${CMAKE_SOURCE_DIR}/deps/googletest/googletest/include"
        "${CMAKE_SOURCE_DIR}/"
    )
    target_link_libraries(unit_tests PRIVATE 
        clice-core
        gtest_main
        uv
=======
    file(GLOB_RECURSE CLICE_TEST_SOURCES "${CMAKE_SOURCE_DIR}/unittests/*/*.cpp")
    add_executable(unit_tests "${CLICE_TEST_SOURCES}" "${CMAKE_SOURCE_DIR}/src/Driver/unit_tests.cc")

    FetchContent_Declare(
        googletest
        GIT_REPOSITORY https://github.com/google/googletest.git
        GIT_TAG main
>>>>>>> 5a7915d4
    )
    FetchContent_MakeAvailable(googletest)

    target_link_libraries(unit_tests PRIVATE  gtest_main clice-core)
endif()<|MERGE_RESOLUTION|>--- conflicted
+++ resolved
@@ -128,30 +128,14 @@
 
 # clice tests
 if(CLICE_ENABLE_TEST)
-<<<<<<< HEAD
-    add_subdirectory("${CMAKE_SOURCE_DIR}/deps/googletest")
-    set(CLICE_TEST_SOURCES ${CMAKE_SOURCE_DIR}/src/Driver/unit_tests.cc)
-    file(GLOB_RECURSE TEST_SRC_FILES "${CMAKE_SOURCE_DIR}/unittests/*/*.cpp")
-    list(APPEND CLICE_TEST_SOURCES ${TEST_SRC_FILES})
-
-    add_executable(unit_tests ${CLICE_TEST_SOURCES} ${SRC_FILES})
-    target_include_directories(unit_tests PRIVATE
-        "${CMAKE_SOURCE_DIR}/deps/googletest/googletest/include"
-        "${CMAKE_SOURCE_DIR}/"
-    )
-    target_link_libraries(unit_tests PRIVATE 
-        clice-core
-        gtest_main
-        uv
-=======
     file(GLOB_RECURSE CLICE_TEST_SOURCES "${CMAKE_SOURCE_DIR}/unittests/*/*.cpp")
     add_executable(unit_tests "${CLICE_TEST_SOURCES}" "${CMAKE_SOURCE_DIR}/src/Driver/unit_tests.cc")
+    target_include_directories(unit_tests PUBLIC "${CMAKE_SOURCE_DIR}")
 
     FetchContent_Declare(
         googletest
         GIT_REPOSITORY https://github.com/google/googletest.git
         GIT_TAG main
->>>>>>> 5a7915d4
     )
     FetchContent_MakeAvailable(googletest)
 
