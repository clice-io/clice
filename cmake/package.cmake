--- conflicted
+++ resolved
@@ -1,84 +1,7 @@
 include_guard()
 
-<<<<<<< HEAD
-include(${CMAKE_CURRENT_LIST_DIR}/llvm_setup.cmake)
-
-setup_llvm("21.1.4")
-
-get_filename_component(LLVM_INSTALL_PATH "${LLVM_INSTALL_PATH}" ABSOLUTE)
-
-if(NOT EXISTS "${LLVM_INSTALL_PATH}")
-    message(FATAL_ERROR "Error: The specified LLVM_INSTALL_PATH does not exist: ${LLVM_INSTALL_PATH}")
-endif()
-
-# set llvm include and lib path
-add_library(llvm-libs INTERFACE IMPORTED)
-
-# add to include directories
-target_include_directories(llvm-libs INTERFACE "${LLVM_INSTALL_PATH}/include")
-
-if(CMAKE_BUILD_TYPE STREQUAL "Debug")
-    target_link_directories(llvm-libs INTERFACE "${LLVM_INSTALL_PATH}/lib")
-    target_link_libraries(llvm-libs INTERFACE
-        LLVMSupport
-        LLVMFrontendOpenMP
-        LLVMOption
-        LLVMTargetParser
-        clangAST
-        clangASTMatchers
-        clangBasic
-        clangDriver
-        clangFormat
-        clangFrontend
-        clangLex
-        clangSema
-        clangSerialization
-        clangDependencyScanning
-        clangTidy
-        clangTidyUtils
-        # ALL_CLANG_TIDY_CHECKS
-        clangTidyAndroidModule
-        clangTidyAbseilModule
-        clangTidyAlteraModule
-        clangTidyBoostModule
-        clangTidyBugproneModule
-        clangTidyCERTModule
-        clangTidyConcurrencyModule
-        clangTidyCppCoreGuidelinesModule
-        clangTidyDarwinModule
-        clangTidyFuchsiaModule
-        clangTidyGoogleModule
-        clangTidyHICPPModule
-        clangTidyLinuxKernelModule
-        clangTidyLLVMModule
-        clangTidyLLVMLibcModule
-        clangTidyMiscModule
-        clangTidyModernizeModule
-        clangTidyObjCModule
-        clangTidyOpenMPModule
-        clangTidyPerformanceModule
-        clangTidyPortabilityModule
-        clangTidyReadabilityModule
-        clangTidyZirconModule
-        clangTooling
-        clangToolingCore
-        clangToolingInclusions
-        clangToolingInclusionsStdlib
-        clangToolingSyntax
-    )
-else()
-    file(GLOB LLVM_LIBRARIES CONFIGURE_DEPENDS "${LLVM_INSTALL_PATH}/lib/*${CMAKE_STATIC_LIBRARY_SUFFIX}")
-    target_link_libraries(llvm-libs INTERFACE ${LLVM_LIBRARIES})
-    target_compile_definitions(llvm-libs INTERFACE CLANG_BUILD_STATIC=1)
-endif()
-
-if(WIN32)
-    target_link_libraries(llvm-libs INTERFACE version ntdll)
-endif()
-=======
 include(${CMAKE_CURRENT_LIST_DIR}/llvm.cmake)
 setup_llvm("21.1.4+r1")
->>>>>>> bc523b06
 
 # install dependencies
 include(FetchContent)
